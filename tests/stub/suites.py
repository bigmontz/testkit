--- conflicted
+++ resolved
@@ -15,16 +15,11 @@
 import tests.stub.txparameters as txparameters
 import tests.stub.versions as versions
 from tests.testenv import (
-<<<<<<< HEAD
-        get_test_result_class,
-        begin_test_suite,
-        end_test_suite,
-=======
     begin_test_suite,
     end_test_suite,
     get_test_result_class,
->>>>>>> 08f47829
 )
+
 
 loader = unittest.TestLoader()
 
