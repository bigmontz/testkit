from nutkit.frontend import Driver
import nutkit.protocol as types
from tests.shared import (
    get_driver_name,
    TestkitTestCase,
)
from tests.stub.shared import StubServer

script_read = """
!: BOLT 4
!: AUTO HELLO
!: AUTO RESET
!: AUTO GOODBYE

C: BEGIN {"mode": "r"}
S: SUCCESS {}
C: RUN "RETURN 1" {} {}
   PULL {"n": 1000}
S: SUCCESS {"fields": ["n"]}
   RECORD [1]
   SUCCESS {"type": "r"}
C: COMMIT
S: SUCCESS {}
"""

script_retry_with_fail_after_commit = """
!: BOLT 4
!: AUTO HELLO
!: AUTO GOODBYE

C: BEGIN {}
S: SUCCESS {}
C: RUN "RETURN 1" {} {}
   PULL {"n": 1000}
S: SUCCESS {"fields": ["n"]}
   RECORD [1]
   SUCCESS {"type": "r"}
C: COMMIT
S: FAILURE {"code": "$error", "message": "<whatever>"}
C: RESET
S: SUCCESS {}
$extra_reset_1
C: BEGIN {}
S: SUCCESS {}
C: RUN "RETURN 1" {} {}
   PULL {"n": 1000}
S: SUCCESS {"fields": ["n"]}
   RECORD [1]
   SUCCESS {"type": "r"}
C: COMMIT
S: SUCCESS {}
$extra_reset_2
"""

script_retry_with_fail_after_pull = """
!: BOLT 4
!: AUTO HELLO
!: AUTO GOODBYE

C: BEGIN {}
S: SUCCESS {}
C: RUN "RETURN 1" {} {}
   PULL {"n": 1000}
S: SUCCESS {}
   FAILURE {"code": "$error", "message": "<whatever>"}
C: RESET
S: SUCCESS {}
$extra_reset_1
C: BEGIN {}
S: SUCCESS {}
C: RUN "RETURN 1" {} {}
   PULL {"n": 1000}
S: SUCCESS {"fields": ["n"]}
   RECORD [1]
   SUCCESS {"type": "r"}
C: COMMIT
S: SUCCESS {}
$extra_reset_2
"""

script_retry_with_fail_after_pull_server1 = """
!: BOLT 4
!: AUTO HELLO
!: AUTO GOODBYE

C: BEGIN {}
S: SUCCESS {}
C: RUN "RETURN 1" {} {}
   PULL {"n": 1000}
S: SUCCESS {}
   FAILURE {"code": "$error", "message": "<whatever>"}
C: RESET
S: SUCCESS {}
$extra_reset_1
"""

script_retry_with_fail_after_pull_server2 = """
!: BOLT 4
!: AUTO HELLO
!: AUTO GOODBYE

C: BEGIN {}
S: SUCCESS {}
C: RUN "RETURN 1" {} {}
   PULL {"n": 1000}
S: SUCCESS {"fields": ["n"]}
   RECORD [1]
   SUCCESS {"type": "r"}
C: COMMIT
S: SUCCESS {}
$extra_reset_2
"""

script_commit_disconnect = """
!: BOLT 4
!: AUTO HELLO
!: AUTO RESET

C: BEGIN {}
S: SUCCESS {}
C: RUN "RETURN 1" {} {}
   PULL {"n": 1000}
S: SUCCESS {"fields": ["n"]}
   SUCCESS {"type": "w"}
C: COMMIT
S: <EXIT>
"""


class TestRetry(TestkitTestCase):
    def setUp(self):
        super().setUp()
        self._server = StubServer(9001)
        self._driverName = get_driver_name()

    def tearDown(self):
        # If test raised an exception this will make sure that the stub server
        # is killed and it's output is dumped for analysis.
        self._server.reset()
        super().tearDown()

    def test_read(self):
        self._server.start(script=script_read)
        num_retries = 0

        def once(tx):
            nonlocal num_retries
            num_retries = num_retries + 1
            result = tx.run("RETURN 1")
            record = result.next()
            return record.values[0]

        auth = types.AuthorizationToken(scheme="basic", principal="neo4j",
                                        credentials="pass")
        driver = Driver(self._backend,
                        "bolt://%s" % self._server.address, auth)
        session = driver.session("r")
        x = session.readTransaction(once)
        self.assertIsInstance(x, types.CypherInt)
        self.assertEqual(x.value, 1)
        self.assertEqual(num_retries, 1)

        session.close()
        driver.close()
        self._server.done()

    def _run_with_transient_error(self, script, err):
        # We could probably use AUTO RESET in the script but this makes the
        # diffs more obvious.
        vars = {
            "$extra_reset_1": "",
            "$extra_reset_2": "",
            "$error": err,
        }
        if self._driverName not in ["go", "python"]:
            vars["$extra_reset_2"] = "C: RESET\nS: SUCCESS {}"
        if self._driverName in ["java", "javascript"]:
            vars["$extra_reset_1"] = "C: RESET\nS: SUCCESS {}"

        self._server.start(script=script, vars=vars)
        num_retries = 0

        def twice(tx):
            nonlocal num_retries
            num_retries = num_retries + 1
            result = tx.run("RETURN 1")
            record = result.next()
            return record.values[0]

        auth = types.AuthorizationToken(scheme="basic", principal="neo4j",
                                        credentials="pass")
        driver = Driver(self._backend,
                        "bolt://%s" % self._server.address, auth)
        session = driver.session("r")
        x = session.writeTransaction(twice)
        self.assertIsInstance(x, types.CypherInt)
        self.assertEqual(x.value, 1)
        self.assertEqual(num_retries, 2)

        session.close()
        driver.close()
        self._server.done()

    def test_retry_database_unavailable(self):
        # Simple case, correctly classified transient error
        self._run_with_transient_error(
                script_retry_with_fail_after_commit,
                "Neo.TransientError.Database.DatabaseUnavailable")

    def test_retry_made_up_transient(self):
        # Driver should retry all transient error (with some exceptions), make
        # up a transient error and the driver should retry.
        self._run_with_transient_error(
                script_retry_with_fail_after_commit,
                "Neo.TransientError.Completely.MadeUp")

    def test_disconnect_on_commit(self):
        # Should NOT retry when connection is lost on unconfirmed commit.
        # The rule could be relaxed on read transactions therefore we test on
        # writeTransaction.  An error should be raised to indicate the failure
        if self._driverName in ["java", 'dotnet']:
            self.skipTest("Keeps retrying on commit despite connection "
                          "being dropped")
        self._server.start(script=script_commit_disconnect)
        num_retries = 0

        def once(tx):
            nonlocal num_retries
            num_retries = num_retries + 1
            result = tx.run("RETURN 1")
            result.next()
        auth = types.AuthorizationToken(scheme="basic")
        driver = Driver(self._backend,
                        "bolt://%s" % self._server.address, auth)
        session = driver.session("w")

        with self.assertRaises(types.DriverError):  # Check further...
            session.writeTransaction(once)

        self.assertEqual(num_retries, 1)
        session.close()
        driver.close()
        self._server.done()


class TestRetryClustering(TestkitTestCase):
    def setUp(self):
        super().setUp()
        self._routingServer = StubServer(9001)
        self._readServer = StubServer(9002)
        self._writeServer = StubServer(9003)
        self._uri = "neo4j://%s?region=china&policy=my_policy" % self._routingServer.address
        self._auth = types.AuthorizationToken(scheme="basic", principal="p",
                                              credentials="c")
        self._userAgent = "007"

    def tearDown(self):
        self._routingServer.reset()
        self._readServer.reset()
        self._writeServer.reset()
        super().tearDown()

    def test_read(self):
        # TODO remove this block once all languages work
        if get_driver_name() in ['dotnet', 'go', 'javascript', 'java']:
            self.skipTest("needs ROUTE bookmark list support")
        self._routingServer.start(script=self.router_script_not_retry(), vars=self.get_vars())
        self._readServer.start(script=script_read)
        num_retries = 0

        def once(tx):
            nonlocal num_retries
            num_retries = num_retries + 1
            result = tx.run("RETURN 1")
            record = result.next()
            return record.values[0]

        driver = Driver(self._backend, self._uri, self._auth, self._userAgent)
        session = driver.session("r")
        x = session.readTransaction(once)
        self.assertIsInstance(x, types.CypherInt)
        self.assertEqual(x.value, 1)
        self.assertEqual(num_retries, 1)

        session.close()
        driver.close()
        self._readServer.done()
        self._routingServer.done()

    def test_retry_database_unavailable(self):
        # TODO remove this block once all languages work
        if get_driver_name() in ['dotnet', 'go', 'javascript']:
            self.skipTest("needs ROUTE bookmark list support")

        # Simple case, correctly classified transient error
        self._run_with_transient_error(
                script_retry_with_fail_after_commit,
                "Neo.TransientError.Database.DatabaseUnavailable")

    def test_retry_made_up_transient(self):
        # TODO remove this block once all languages work
        if get_driver_name() in ['dotnet', 'go', 'javascript']:
            self.skipTest("needs ROUTE bookmark list support")

        # Driver should retry all transient error (with some exceptions), make
        # up a transient error and the driver should retry.
        self._run_with_transient_error(
                script_retry_with_fail_after_commit,
                "Neo.TransientError.Completely.MadeUp")

    def test_retry_ForbiddenOnReadOnlyDatabase(self):
        # TODO remove this block once all languages work
        if get_driver_name() in ['dotnet', 'go', 'javascript']:
            self.skipTest("needs ROUTE bookmark list support")
        if get_driver_name() in ['dotnet']:
            self.skipTest("Behaves strange")

        self._run_with_transient_error(
                script_retry_with_fail_after_pull,
                "Neo.ClientError.General.ForbiddenOnReadOnlyDatabase")

    def test_retry_NotALeader(self):
        # TODO remove this block once all languages work
        if get_driver_name() in ['dotnet', 'go', 'javascript']:
            self.skipTest("needs ROUTE bookmark list support")
        if get_driver_name() in ['dotnet']:
            self.skipTest("Behaves strange")
        # if get_driver_name() in ['python']:
        #     self.skipTest("Sends ROLLBACK after RESET")

        self._run_with_transient_error(
                script_retry_with_fail_after_pull,
                "Neo.ClientError.Cluster.NotALeader")

    def test_retry_ForbiddenOnReadOnlyDatabase_ChangingWriter(self):
        # TODO remove this block once all languages work
        if get_driver_name() in ['dotnet', 'go', 'javascript']:
            self.skipTest("needs ROUTE bookmark list support")
        if get_driver_name() in ['dotnet']:
            self.skipTest("Behaves strange")

        self._routingServer.start(script=self.router_script_swap_reader_and_writer(), vars=self.get_vars())
        # We could probably use AUTO RESET in the script but this makes the
        # diffs more obvious.
        vars = {
            "$extra_reset_1": "",
            "$extra_reset_2": "",
            "$error": "Neo.ClientError.General.ForbiddenOnReadOnlyDatabase",
        }
        if get_driver_name() not in ["go", "python"]:
            vars["$extra_reset_2"] = "C: RESET\nS: SUCCESS {}"
        if get_driver_name() in ["java", "javascript"]:
            vars["$extra_reset_1"] = "C: RESET\nS: SUCCESS {}"

        self._writeServer.start(script=script_retry_with_fail_after_pull_server1, vars=vars)
        self._readServer.start(script=script_retry_with_fail_after_pull_server2, vars=vars)

        num_retries = 0

        def twice(tx):
            nonlocal num_retries
            num_retries = num_retries + 1
            result = tx.run("RETURN 1")
            record = result.next()
            return record.values[0]

        driver = Driver(self._backend, self._uri, self._auth, self._userAgent)

        session = driver.session("r")
        x = session.writeTransaction(twice)
        self.assertIsInstance(x, types.CypherInt)
        self.assertEqual(x.value, 1)
        self.assertEqual(num_retries, 2)

        session.close()
        driver.close()
        self._writeServer.done()
        self._routingServer.done()
        self._readServer.done()

    def _run_with_transient_error(self, script, err):
        self._routingServer.start(script=self.router_script(), vars=self.get_vars())
        # We could probably use AUTO RESET in the script but this makes the
        # diffs more obvious.
        vars = {
            "$extra_reset_1": "",
            "$extra_reset_2": "",
            "$error": err,
        }
        if get_driver_name() not in ["go", "python"]:
            vars["$extra_reset_2"] = "C: RESET\nS: SUCCESS {}"
        if get_driver_name() in ["java", "javascript"]:
            vars["$extra_reset_1"] = "C: RESET\nS: SUCCESS {}"

        self._writeServer.start(script=script, vars=vars)
        num_retries = 0

        def twice(tx):
            nonlocal num_retries
            num_retries = num_retries + 1
            result = tx.run("RETURN 1")
            record = result.next()
            return record.values[0]

        driver = Driver(self._backend, self._uri, self._auth, self._userAgent)

        session = driver.session("r")
        x = session.writeTransaction(twice)
        self.assertIsInstance(x, types.CypherInt)
        self.assertEqual(x.value, 1)
        self.assertEqual(num_retries, 2)

        session.close()
        driver.close()
        self._writeServer.done()
        self._routingServer.done()

    def router_script(self):
        return """
        !: BOLT #VERSION#
        !: AUTO RESET
        !: AUTO GOODBYE
        !: ALLOW RESTART

        C: HELLO {"scheme": "basic", "credentials": "c", "principal": "p", "user_agent": "007", "routing": #HELLO_ROUTINGCTX# #EXTRA_HELLO_PROPS#}
        S: SUCCESS {"server": "Neo4j/4.0.0", "connection_id": "bolt-123456789"}
<<<<<<< HEAD
        {+
            C: ROUTE #ROUTINGCTX# null
            S: SUCCESS { "rt": { "ttl": 1000, "servers": [{"addresses": ["#HOST#:9001"], "role":"ROUTE"}, {"addresses": ["#HOST#:9002"], "role":"READ"}, {"addresses": ["#HOST#:9003"], "role":"WRITE"}]}}
        +}
=======
        C: ROUTE #ROUTINGCTX# [] None
        S: SUCCESS { "rt": { "ttl": 1000, "servers": [{"addresses": ["#HOST#:9001"], "role":"ROUTE"}, {"addresses": ["#HOST#:9002"], "role":"READ"}, {"addresses": ["#HOST#:9003"], "role":"WRITE"}]}}
        C: ROUTE #ROUTINGCTX# [] None
        S: SUCCESS { "rt": { "ttl": 1000, "servers": [{"addresses": ["#HOST#:9001"], "role":"ROUTE"}, {"addresses": ["#HOST#:9002"], "role":"READ"}, {"addresses": ["#HOST#:9003"], "role":"WRITE"}]}}
        C: ROUTE #ROUTINGCTX# [] None
        S: SUCCESS { "rt": { "ttl": 1000, "servers": [{"addresses": ["#HOST#:9001"], "role":"ROUTE"}, {"addresses": ["#HOST#:9002"], "role":"READ"}, {"addresses": ["#HOST#:9003"], "role":"WRITE"}]}}
>>>>>>> d8eeaadb
        """

    def router_script_swap_reader_and_writer(self):
        return """
        !: BOLT #VERSION#
        !: AUTO RESET
        !: AUTO GOODBYE

        C: HELLO {"scheme": "basic", "credentials": "c", "principal": "p", "user_agent": "007", "routing": #HELLO_ROUTINGCTX# #EXTRA_HELLO_PROPS#}
        S: SUCCESS {"server": "Neo4j/4.0.0", "connection_id": "bolt-123456789"}
<<<<<<< HEAD
        C: ROUTE #ROUTINGCTX# null
        S: SUCCESS { "rt": { "ttl": 1000, "servers": [{"addresses": ["#HOST#:9001"], "role":"ROUTE"}, {"addresses": ["#HOST#:9002"], "role":"READ"}, {"addresses": ["#HOST#:9003"], "role":"WRITE"}]}}
        C: ROUTE #ROUTINGCTX# null
        S: SUCCESS { "rt": { "ttl": 1000, "servers": [{"addresses": ["#HOST#:9001"], "role":"ROUTE"}, {"addresses": ["#HOST#:9002"], "role":"WRITE"}, {"addresses": ["#HOST#:9003"], "role":"READ"}]}}
        C: ROUTE #ROUTINGCTX# null
=======
        C: ROUTE #ROUTINGCTX# [] None
        S: SUCCESS { "rt": { "ttl": 1000, "servers": [{"addresses": ["#HOST#:9001"], "role":"ROUTE"}, {"addresses": ["#HOST#:9002"], "role":"READ"}, {"addresses": ["#HOST#:9003"], "role":"WRITE"}]}}
        C: ROUTE #ROUTINGCTX# [] None
        S: SUCCESS { "rt": { "ttl": 1000, "servers": [{"addresses": ["#HOST#:9001"], "role":"ROUTE"}, {"addresses": ["#HOST#:9002"], "role":"WRITE"}, {"addresses": ["#HOST#:9003"], "role":"READ"}]}}
        C: ROUTE #ROUTINGCTX# [] None
>>>>>>> d8eeaadb
        S: SUCCESS { "rt": { "ttl": 1000, "servers": [{"addresses": ["#HOST#:9001"], "role":"ROUTE"}, {"addresses": ["#HOST#:9002"], "role":"WRITE"}, {"addresses": ["#HOST#:9003"], "role":"READ"}]}}
        """

    def router_script_not_retry(self):
        return """
        !: BOLT #VERSION#
        !: AUTO RESET
        !: AUTO GOODBYE

        C: HELLO {"scheme": "basic", "credentials": "c", "principal": "p", "user_agent": "007", "routing": #HELLO_ROUTINGCTX# #EXTRA_HELLO_PROPS#}
        S: SUCCESS {"server": "Neo4j/4.0.0", "connection_id": "bolt-123456789"}
<<<<<<< HEAD
        C: ROUTE #ROUTINGCTX# null
=======
        C: ROUTE #ROUTINGCTX# [] None
>>>>>>> d8eeaadb
        S: SUCCESS { "rt": { "ttl": 1000, "servers": [{"addresses": ["#HOST#:9001"], "role":"ROUTE"}, {"addresses": ["#HOST#:9002"], "role":"READ"}, {"addresses": ["#HOST#:9003"], "role":"WRITE"}]}}
        """

    def get_vars(self):
        host = self._routingServer.host
        v = {
            "#VERSION#": "4.3",
            "#HOST#": host,
            "#ROUTINGCTX#": '{"address": "' + host + ':9001", "region": "china", "policy": "my_policy"}',
            "#EXTRA_HELLO_PROPS#": self.get_extra_hello_props(),
        }
        v["#HELLO_ROUTINGCTX#"] = v["#ROUTINGCTX#"]

        return v

    def get_extra_hello_props(self):
        if get_driver_name() in ["java"]:
            return ', "realm": ""'
        elif get_driver_name() in ["javascript"]:
            return ', "realm": "", "ticket": ""'
        return ""

<|MERGE_RESOLUTION|>--- conflicted
+++ resolved
@@ -424,19 +424,10 @@
 
         C: HELLO {"scheme": "basic", "credentials": "c", "principal": "p", "user_agent": "007", "routing": #HELLO_ROUTINGCTX# #EXTRA_HELLO_PROPS#}
         S: SUCCESS {"server": "Neo4j/4.0.0", "connection_id": "bolt-123456789"}
-<<<<<<< HEAD
         {+
-            C: ROUTE #ROUTINGCTX# null
+            C: ROUTE #ROUTINGCTX# [] null
             S: SUCCESS { "rt": { "ttl": 1000, "servers": [{"addresses": ["#HOST#:9001"], "role":"ROUTE"}, {"addresses": ["#HOST#:9002"], "role":"READ"}, {"addresses": ["#HOST#:9003"], "role":"WRITE"}]}}
         +}
-=======
-        C: ROUTE #ROUTINGCTX# [] None
-        S: SUCCESS { "rt": { "ttl": 1000, "servers": [{"addresses": ["#HOST#:9001"], "role":"ROUTE"}, {"addresses": ["#HOST#:9002"], "role":"READ"}, {"addresses": ["#HOST#:9003"], "role":"WRITE"}]}}
-        C: ROUTE #ROUTINGCTX# [] None
-        S: SUCCESS { "rt": { "ttl": 1000, "servers": [{"addresses": ["#HOST#:9001"], "role":"ROUTE"}, {"addresses": ["#HOST#:9002"], "role":"READ"}, {"addresses": ["#HOST#:9003"], "role":"WRITE"}]}}
-        C: ROUTE #ROUTINGCTX# [] None
-        S: SUCCESS { "rt": { "ttl": 1000, "servers": [{"addresses": ["#HOST#:9001"], "role":"ROUTE"}, {"addresses": ["#HOST#:9002"], "role":"READ"}, {"addresses": ["#HOST#:9003"], "role":"WRITE"}]}}
->>>>>>> d8eeaadb
         """
 
     def router_script_swap_reader_and_writer(self):
@@ -447,19 +438,11 @@
 
         C: HELLO {"scheme": "basic", "credentials": "c", "principal": "p", "user_agent": "007", "routing": #HELLO_ROUTINGCTX# #EXTRA_HELLO_PROPS#}
         S: SUCCESS {"server": "Neo4j/4.0.0", "connection_id": "bolt-123456789"}
-<<<<<<< HEAD
-        C: ROUTE #ROUTINGCTX# null
+        C: ROUTE #ROUTINGCTX# [] null
         S: SUCCESS { "rt": { "ttl": 1000, "servers": [{"addresses": ["#HOST#:9001"], "role":"ROUTE"}, {"addresses": ["#HOST#:9002"], "role":"READ"}, {"addresses": ["#HOST#:9003"], "role":"WRITE"}]}}
-        C: ROUTE #ROUTINGCTX# null
+        C: ROUTE #ROUTINGCTX# [] null
         S: SUCCESS { "rt": { "ttl": 1000, "servers": [{"addresses": ["#HOST#:9001"], "role":"ROUTE"}, {"addresses": ["#HOST#:9002"], "role":"WRITE"}, {"addresses": ["#HOST#:9003"], "role":"READ"}]}}
-        C: ROUTE #ROUTINGCTX# null
-=======
-        C: ROUTE #ROUTINGCTX# [] None
-        S: SUCCESS { "rt": { "ttl": 1000, "servers": [{"addresses": ["#HOST#:9001"], "role":"ROUTE"}, {"addresses": ["#HOST#:9002"], "role":"READ"}, {"addresses": ["#HOST#:9003"], "role":"WRITE"}]}}
-        C: ROUTE #ROUTINGCTX# [] None
-        S: SUCCESS { "rt": { "ttl": 1000, "servers": [{"addresses": ["#HOST#:9001"], "role":"ROUTE"}, {"addresses": ["#HOST#:9002"], "role":"WRITE"}, {"addresses": ["#HOST#:9003"], "role":"READ"}]}}
-        C: ROUTE #ROUTINGCTX# [] None
->>>>>>> d8eeaadb
+        C: ROUTE #ROUTINGCTX# [] null
         S: SUCCESS { "rt": { "ttl": 1000, "servers": [{"addresses": ["#HOST#:9001"], "role":"ROUTE"}, {"addresses": ["#HOST#:9002"], "role":"WRITE"}, {"addresses": ["#HOST#:9003"], "role":"READ"}]}}
         """
 
@@ -471,11 +454,7 @@
 
         C: HELLO {"scheme": "basic", "credentials": "c", "principal": "p", "user_agent": "007", "routing": #HELLO_ROUTINGCTX# #EXTRA_HELLO_PROPS#}
         S: SUCCESS {"server": "Neo4j/4.0.0", "connection_id": "bolt-123456789"}
-<<<<<<< HEAD
-        C: ROUTE #ROUTINGCTX# null
-=======
-        C: ROUTE #ROUTINGCTX# [] None
->>>>>>> d8eeaadb
+        C: ROUTE #ROUTINGCTX# [] null
         S: SUCCESS { "rt": { "ttl": 1000, "servers": [{"addresses": ["#HOST#:9001"], "role":"ROUTE"}, {"addresses": ["#HOST#:9002"], "role":"READ"}, {"addresses": ["#HOST#:9003"], "role":"WRITE"}]}}
         """
 
@@ -496,5 +475,4 @@
             return ', "realm": ""'
         elif get_driver_name() in ["javascript"]:
             return ', "realm": "", "ticket": ""'
-        return ""
-
+        return ""