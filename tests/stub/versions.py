--- conflicted
+++ resolved
@@ -17,13 +17,8 @@
         self._server = StubServer(9001)
 
     def tearDown(self):
-<<<<<<< HEAD
-        self._backend.close()
         self._server.done()
-=======
-        self._server.reset()
         super().tearDown()
->>>>>>> 08f47829
 
     def _run(self, version, pull='PULL {"n": 1000}'):
         script = """
