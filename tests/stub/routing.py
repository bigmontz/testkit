import fcntl
import json
import socket
import struct
from sys import platform

from nutkit.frontend import Driver
import nutkit.protocol as types
from tests.shared import (
    get_driver_name,
    TestkitTestCase,
)
from tests.stub.shared import StubServer


def get_extra_hello_props():
    if get_driver_name() in ["java"]:
        return ', "realm": ""'
    elif get_driver_name() in ["javascript"]:
        return ', "realm": "", "ticket": ""'
    return ""


# This should be the latest/current version of the protocol.
# Older protocol that needs to be tested inherits from this and override
# to handle variations.
class Routing(TestkitTestCase):
    def setUp(self):
        super().setUp()
        self._routingServer1 = StubServer(9000)
        self._routingServer2 = StubServer(9001)
        self._routingServer3 = StubServer(9002)
        self._readServer1 = StubServer(9010)
        self._readServer2 = StubServer(9011)
        self._readServer3 = StubServer(9012)
        self._writeServer1 = StubServer(9020)
        self._writeServer2 = StubServer(9021)
        self._writeServer3 = StubServer(9022)
        self._uri = "neo4j://%s?region=china&policy=my_policy" % self._routingServer1.address
        self._auth = types.AuthorizationToken(
            scheme="basic", principal="p", credentials="c")
        self._userAgent = "007"

    def tearDown(self):
        self._routingServer1.reset()
        self._routingServer2.reset()
        self._routingServer3.reset()
        self._readServer1.reset()
        self._readServer2.reset()
        self._readServer3.reset()
        self._writeServer1.reset()
        self._writeServer2.reset()
        self._writeServer3.reset()
        super().tearDown()

    def router_script_adb(self):
        return """
        !: BOLT #VERSION#
        !: AUTO RESET
        !: AUTO GOODBYE

        C: HELLO {"scheme": "basic", "credentials": "c", "principal": "p", "user_agent": "007", "routing": #HELLO_ROUTINGCTX# #EXTRA_HELLO_PROPS#}
        S: SUCCESS {"server": "Neo4j/4.0.0", "connection_id": "bolt-123456789"}
        C: ROUTE #ROUTINGCTX# [] "adb"
        S: SUCCESS { "rt": { "ttl": 1000, "servers": [{"addresses": ["#HOST#:9000"], "role":"ROUTE"}, {"addresses": ["#HOST#:9010", "#HOST#:9011"], "role":"READ"}, {"addresses": ["#HOST#:9020", "#HOST#:9021"], "role":"WRITE"}]}}
        """

<<<<<<< HEAD
    def router_script_adb_multi(self):
=======
    def router_with_bookmarks_script(self):
        return """
        !: BOLT #VERSION#
        !: AUTO RESET
        !: AUTO GOODBYE

        C: HELLO {"scheme": "basic", "credentials": "c", "principal": "p", "user_agent": "007", "routing": #HELLO_ROUTINGCTX# #EXTRA_HELLO_PROPS#}
        S: SUCCESS {"server": "Neo4j/4.0.0", "connection_id": "bolt-123456789"}
        C: ROUTE #ROUTINGCTX# [] "adb"
        S: SUCCESS { "rt": { "ttl": 1000, "servers": [{"addresses": ["#HOST#:9000"], "role":"ROUTE"}, {"addresses": ["#HOST#:9000"], "role":"READ"}, {"addresses": ["#HOST#:9020"], "role":"WRITE"}]}}
        C: ROUTE #ROUTINGCTX# [ "SystemBookmark" ] "adb"
        S: SUCCESS { "rt": { "ttl": 1000, "servers": [{"addresses": ["#HOST#:9000"], "role":"ROUTE"}, {"addresses": ["#HOST#:9000"], "role":"READ"}, {"addresses": ["#HOST#:9020"], "role":"WRITE"}]}}
        """

    def router_with_bookmarks_script_create_db(self):
        return """
        !: BOLT #VERSION#
        !: AUTO RESET
        !: AUTO GOODBYE

        C: HELLO {"scheme": "basic", "credentials": "c", "principal": "p", "user_agent": "007", "routing": #HELLO_ROUTINGCTX# #EXTRA_HELLO_PROPS#}
        S: SUCCESS {"server": "Neo4j/4.0.0", "connection_id": "bolt-123456789"}
        C: BEGIN {"db": "system"}
        C: RUN "CREATE database foo" {} {'mode': 'w', 'db': 'system'}
        S: SUCCESS {}
        C: PULL {"n": 1000}
        S: SUCCESS {"fields": []}
        S: SUCCESS {"type": "w"}
        C: COMMIT
        S: SUCCESS {"bookmark": "SystemBookmark"}
        C: RUN "RETURN 1 as n" {} {"mode": "r", "db": "adb"}
        C: PULL {"n": 1000}
        S: SUCCESS {"fields": ["n"]}
           RECORD [1]
           SUCCESS {"type": "r"}
        """

    def router_script_with_two_requests(self):
>>>>>>> d8eeaadb
        return """
        !: BOLT #VERSION#
        !: AUTO RESET
        !: AUTO GOODBYE
        !: ALLOW RESTART

        C: HELLO {"scheme": "basic", "credentials": "c", "principal": "p", "user_agent": "007", "routing": #HELLO_ROUTINGCTX# #EXTRA_HELLO_PROPS#}
        S: SUCCESS {"server": "Neo4j/4.0.0", "connection_id": "bolt-123456789"}
<<<<<<< HEAD
        {+
            C: ROUTE #ROUTINGCTX# "adb"
            S: SUCCESS { "rt": { "ttl": 1000, "servers": [{"addresses": ["#HOST#:9000"], "role":"ROUTE"}, {"addresses": ["#HOST#:9010", "#HOST#:9011"], "role":"READ"}, {"addresses": ["#HOST#:9020", "#HOST#:9021"], "role":"WRITE"}]}}
        +}
=======
        C: ROUTE #ROUTINGCTX# [] "adb"
        S: SUCCESS { "rt": { "ttl": 1000, "servers": [{"addresses": ["#HOST#:9000"], "role":"ROUTE"}, {"addresses": ["#HOST#:9010", "#HOST#:9011"], "role":"READ"}, {"addresses": ["#HOST#:9020"], "role":"WRITE"}]}}
        C: ROUTE #ROUTINGCTX# [] "adb"
        S: SUCCESS { "rt": { "ttl": 1000, "servers": [{"addresses": ["#HOST#:9000"], "role":"ROUTE"}, {"addresses": ["#HOST#:9010", "#HOST#:9011"], "role":"READ"}, {"addresses": ["#HOST#:9020"], "role":"WRITE"}]}}
           <EXIT>
>>>>>>> d8eeaadb
        """

    def router_script_default_db(self):
        return """
        !: BOLT #VERSION#
        !: AUTO RESET
        !: AUTO GOODBYE

        C: HELLO {"scheme": "basic", "credentials": "c", "principal": "p", "user_agent": "007", "routing": #HELLO_ROUTINGCTX# #EXTRA_HELLO_PROPS#}
        S: SUCCESS {"server": "Neo4j/4.0.0", "connection_id": "bolt-123456789"}
<<<<<<< HEAD
        C: ROUTE #ROUTINGCTX# null
        S: SUCCESS { "rt": { "ttl": 1000, "servers": [{"addresses": ["#HOST#:9000"], "role":"ROUTE"}, {"addresses": ["#HOST#:9010", "#HOST#:9011"], "role":"READ"}, {"addresses": ["#HOST#:9020", "#HOST#:9021"], "role":"WRITE"}]}}
        """

    def router_script_connectivity_db(self):
        return """
        !: BOLT #VERSION#
        !: AUTO RESET
        !: AUTO GOODBYE
        !: ALLOW RESTART

        C: HELLO {"scheme": "basic", "credentials": "c", "principal": "p", "user_agent": "007", "routing": #HELLO_ROUTINGCTX# #EXTRA_HELLO_PROPS#}
        S: SUCCESS {"server": "Neo4j/4.0.0", "connection_id": "bolt-123456789"}
        {{
            C: ROUTE #ROUTINGCTX# null
        ----
            C: ROUTE #ROUTINGCTX# "system"
        }}
        S: SUCCESS { "rt": { "ttl": 1000, "servers": [{"addresses": ["#HOST#:9000"], "role":"ROUTE"}, {"addresses": ["#HOST#:9010", "#HOST#:9011"], "role":"READ"}, {"addresses": ["#HOST#:9020", "#HOST#:9021"], "role":"WRITE"}]}}
        """

    def router_script_with_procedure_not_found_failure_connectivity_db(self):
        return """
        !: BOLT #VERSION#
        !: AUTO RESET
        !: AUTO GOODBYE

        C: HELLO {"scheme": "basic", "credentials": "c", "principal": "p", "user_agent": "007", "routing": #HELLO_ROUTINGCTX# #EXTRA_HELLO_PROPS#}
        S: SUCCESS {"server": "Neo4j/4.0.0", "connection_id": "bolt-123456789"}
        {{
            C: ROUTE #ROUTINGCTX# null
        ----
            C: ROUTE #ROUTINGCTX# "system"
        }}
=======
        C: ROUTE #ROUTINGCTX# [] "adb"
>>>>>>> d8eeaadb
        S: FAILURE {"code": "Neo.ClientError.Procedure.ProcedureNotFound", "message": "blabla"}
        S: IGNORED
        S: <EXIT>
        """

    def router_script_with_unknown_failure(self):
        return """
        !: BOLT #VERSION#
        !: AUTO RESET
        !: AUTO GOODBYE

        C: HELLO {"scheme": "basic", "credentials": "c", "principal": "p", "user_agent": "007", "routing": #HELLO_ROUTINGCTX# #EXTRA_HELLO_PROPS#}
        S: SUCCESS {"server": "Neo4j/4.0.0", "connection_id": "bolt-123456789"}
<<<<<<< HEAD
        C: ROUTE #ROUTINGCTX# "*"
=======
        C: ROUTE #ROUTINGCTX# [] "adb"
>>>>>>> d8eeaadb
        S: FAILURE {"code": "Neo.ClientError.General.Unknown", "message": "wut!"}
        S: IGNORED
        S: <EXIT>
        """

    def router_script_with_leader_change(self):
        return """
        !: BOLT #VERSION#
        !: AUTO RESET
        !: AUTO HELLO
        !: AUTO GOODBYE
<<<<<<< HEAD

        C: ROUTE #ROUTINGCTX# "adb"
=======
        
        C: ROUTE #ROUTINGCTX# [] "adb"
>>>>>>> d8eeaadb
        S: SUCCESS { "rt": { "ttl": 1000, "servers": [{"addresses": ["#HOST#:9020"],"role": "WRITE"}, {"addresses": ["#HOST#:9006","#HOST#:9007"], "role": "READ"}, {"addresses": ["#HOST#:9000"], "role": "ROUTE"}]}}
        C: ROUTE #ROUTINGCTX# [] "adb"
        S: SUCCESS { "rt": { "ttl": 1000, "servers": [{"addresses": ["#HOST#:9020"],"role": "WRITE"}, {"addresses": ["#HOST#:9006","#HOST#:9007"], "role": "READ"}, {"addresses": ["#HOST#:9000"], "role": "ROUTE"}]}}
        C: ROUTE #ROUTINGCTX# [] "adb"
        S: SUCCESS { "rt": { "ttl": 1000, "servers": [{"addresses": [],"role": "WRITE"}, {"addresses": ["#HOST#:9006","#HOST#:9007"], "role": "READ"}, {"addresses": ["#HOST#:9000"], "role": "ROUTE"}]}}
        C: ROUTE #ROUTINGCTX# [] "adb"
        S: SUCCESS { "rt": { "ttl": 1000, "servers": [{"addresses": ["#HOST#:9021"],"role": "WRITE"}, {"addresses": ["#HOST#:9006","#HOST#:9007"], "role": "READ"}, {"addresses": ["#HOST#:9000"], "role": "ROUTE"}]}}
        """

<<<<<<< HEAD
=======
    def router_script_default_db(self):
        return """
        !: BOLT #VERSION#
        !: AUTO RESET
        !: AUTO GOODBYE

        C: HELLO {"scheme": "basic", "credentials": "c", "principal": "p", "user_agent": "007", "routing": #HELLO_ROUTINGCTX# #EXTRA_HELLO_PROPS#}
        S: SUCCESS {"server": "Neo4j/4.0.0", "connection_id": "bolt-123456789"}
        C: ROUTE #ROUTINGCTX# [] None
        S: SUCCESS { "rt": { "ttl": 1000, "servers": [{"addresses": ["#HOST#:9000"], "role":"ROUTE"}, {"addresses": ["#HOST#:9010", "#HOST#:9011"], "role":"READ"}, {"addresses": ["#HOST#:9020", "#HOST#:9021"], "role":"WRITE"}]}}
        """

>>>>>>> d8eeaadb
    def router_script_with_another_router(self):
        return """
        !: BOLT #VERSION#
        !: AUTO RESET
        !: AUTO GOODBYE

        C: HELLO {"scheme": "basic", "credentials": "c", "principal": "p", "user_agent": "007", "routing": #HELLO_ROUTINGCTX# #EXTRA_HELLO_PROPS#}
        S: SUCCESS {"server": "Neo4j/4.0.0", "connection_id": "bolt-123456789"}
        C: ROUTE #ROUTINGCTX# [] "adb"
        S: SUCCESS { "rt": { "ttl": 1000, "servers": [{"addresses": ["#HOST#:9001"], "role":"ROUTE"}, {"addresses": ["#HOST#:9010", "#HOST#:9012"], "role":"READ"}, {"addresses": ["#HOST#:9020", "#HOST#:9022"], "role":"WRITE"}]}}
        """

    def router_script_with_reader_support(self):
        return """
        !: BOLT #VERSION#
        !: AUTO RESET
        !: ALLOW RESTART

        C: HELLO {"scheme": "basic", "credentials": "c", "principal": "p", "user_agent": "007", "routing": #HELLO_ROUTINGCTX# #EXTRA_HELLO_PROPS#}
        S: SUCCESS {"server": "Neo4j/4.0.0", "connection_id": "bolt-123456789"}
<<<<<<< HEAD
        {?
            C: ROUTE #ROUTINGCTX# "adb"
            S: SUCCESS { "rt": { "ttl": 1000, "servers": [{"addresses": ["#HOST#:9000"], "role":"ROUTE"}, {"addresses": ["#HOST#:9000", "#HOST#:9011"], "role":"READ"}, {"addresses": ["#HOST#:9020", "#HOST#:9021"], "role":"WRITE"}]}}
            {?
                C: GOODBYE
                S: SUCCESS {}
                   <EXIT>
            ?}
        ?}
=======
        C: ROUTE #ROUTINGCTX# [] "adb"
        S: SUCCESS { "rt": { "ttl": 1000, "servers": [{"addresses": ["#HOST#:9000"], "role":"ROUTE"}, {"addresses": ["#HOST#:9000", "#HOST#:9011"], "role":"READ"}, {"addresses": ["#HOST#:9020", "#HOST#:9021"], "role":"WRITE"}]}}
>>>>>>> d8eeaadb
        C: BEGIN {"mode": "r", "db": "adb"}
        S: SUCCESS {}
        C: RUN "RETURN 1 as n" {} {}
        C: PULL {"n": 1000}
        S: SUCCESS {"fields": ["n"]}
           RECORD [1]
           SUCCESS {"type": "r"}
        C: COMMIT
        S: SUCCESS {}
           <EXIT>
        """

    def router_script_with_one_reader_and_exit(self):
        return """
        !: BOLT #VERSION#
        !: AUTO RESET
        !: AUTO GOODBYE

        C: HELLO {"scheme": "basic", "credentials": "c", "principal": "p", "user_agent": "007", "routing": #HELLO_ROUTINGCTX# #EXTRA_HELLO_PROPS#}
        S: SUCCESS {"server": "Neo4j/4.0.0", "connection_id": "bolt-123456789"}
        C: ROUTE #ROUTINGCTX# [] "adb"
        S: SUCCESS { "rt": { "ttl": 1000, "servers": [{"addresses": ["#HOST#:9000"], "role":"ROUTE"}, {"addresses": ["#HOST#:9010"], "role":"READ"}, {"addresses": ["#HOST#:9020", "#HOST#:9021"], "role":"WRITE"}]}}
           <EXIT>
        """

    def router_script_with_another_router_and_fake_reader(self):
        return """
        !: BOLT #VERSION#
        !: AUTO RESET
        !: AUTO GOODBYE

        C: HELLO {"scheme": "basic", "credentials": "c", "principal": "p", "user_agent": "007", "routing": #HELLO_ROUTINGCTX# #EXTRA_HELLO_PROPS#}
        S: SUCCESS {"server": "Neo4j/4.0.0", "connection_id": "bolt-123456789"}
<<<<<<< HEAD
        {{
            C: ROUTE #ROUTINGCTX# null
        ----
            C: ROUTE #ROUTINGCTX# "system"
        }}
=======
        C: ROUTE #ROUTINGCTX# [] "adb"
>>>>>>> d8eeaadb
        S: SUCCESS { "rt": { "ttl": 1000, "servers": [{"addresses": ["#HOST#:9001"], "role":"ROUTE"}, {"addresses": ["#HOST#:9100"], "role":"READ"}, {"addresses": ["#HOST#:9020", "#HOST#:9022"], "role":"WRITE"}]}}
           <EXIT>
        """

    def router_script_with_empty_context_and_reader_support(self):
        return """
        !: BOLT #VERSION#
        !: AUTO RESET
        !: ALLOW RESTART

        C: HELLO {"scheme": "basic", "credentials": "c", "principal": "p", "user_agent": "007", "routing": {"address": "#HOST#:9000"} #EXTRA_HELLO_PROPS#}
        S: SUCCESS {"server": "Neo4j/4.0.0", "connection_id": "bolt-123456789"}
<<<<<<< HEAD
        {?
            C: ROUTE {"address": "#HOST#:9000"} "adb"
            S: SUCCESS { "rt": { "ttl": 1000, "servers": [{"addresses": ["#HOST#:9000"], "role":"ROUTE"}, {"addresses": ["#HOST#:9000", "#HOST#:9011"], "role":"READ"}, {"addresses": ["#HOST#:9020", "#HOST#:9021"], "role":"WRITE"}]}}
            {?
                C: GOODBYE
                S: SUCCESS {}
                   <EXIT>
            ?}
        ?}
=======
        C: ROUTE #ROUTINGCTX# [] "adb"
        S: SUCCESS { "rt": { "ttl": 1000, "servers": [{"addresses": ["#HOST#:9000"], "role":"ROUTE"}, {"addresses": ["#HOST#:9000", "#HOST#:9011"], "role":"READ"}, {"addresses": ["#HOST#:9020", "#HOST#:9021"], "role":"WRITE"}]}}
>>>>>>> d8eeaadb
        C: BEGIN {"mode": "r", "db": "adb"}
        S: SUCCESS {}
        C: RUN "RETURN 1 as n" {} {}
        C: PULL {"n": 1000}
        S: SUCCESS {"fields": ["n"]}
           RECORD [1]
           SUCCESS {"type": "r"}
        C: COMMIT
        S: SUCCESS {}
        """

    def router_script_with_empty_writers_adb(self):
        return """
        !: BOLT #VERSION#
        !: AUTO RESET
        !: AUTO GOODBYE

        C: HELLO {"scheme": "basic", "credentials": "c", "principal": "p", "user_agent": "007", "routing": #HELLO_ROUTINGCTX# #EXTRA_HELLO_PROPS#}
        S: SUCCESS {"server": "Neo4j/4.0.0", "connection_id": "bolt-123456789"}
<<<<<<< HEAD
        C: ROUTE #ROUTINGCTX# "adb"
        S: SUCCESS { "rt": { "ttl": 1000, "servers": [{"addresses": ["#HOST#:9001"], "role":"ROUTE"}, {"addresses": ["#HOST#:9010", "#HOST#:9011"], "role":"READ"}, {"addresses": [], "role":"WRITE"}]}}
           <EXIT>
=======
        C: ROUTE {"address": "#HOST#:9000"} [] "adb"
        S: SUCCESS { "rt": { "ttl": 1000, "servers": [{"addresses": ["#HOST#:9000"], "role":"ROUTE"}, {"addresses": ["#HOST#:9000", "#HOST#:9011"], "role":"READ"}, {"addresses": ["#HOST#:9020", "#HOST#:9021"], "role":"WRITE"}]}}
        C: BEGIN {"mode": "r", "db": "adb"}
        S: SUCCESS {}
        C: RUN "RETURN 1 as n" {} {}
        C: PULL {"n": 1000}
        S: SUCCESS {"fields": ["n"]}
           RECORD [1]
           SUCCESS {"type": "r"}
        C: COMMIT
        S: SUCCESS {}
>>>>>>> d8eeaadb
        """

    def router_script_with_empty_writers_any_db(self):
        return """
        !: BOLT #VERSION#
        !: AUTO RESET
        !: AUTO GOODBYE

        C: HELLO {"scheme": "basic", "credentials": "c", "principal": "p", "user_agent": "007", "routing": #HELLO_ROUTINGCTX# #EXTRA_HELLO_PROPS#}
        S: SUCCESS {"server": "Neo4j/4.0.0", "connection_id": "bolt-123456789"}
<<<<<<< HEAD
        C: ROUTE #ROUTINGCTX# "*"
=======
        C: ROUTE #ROUTINGCTX# [] "adb"
>>>>>>> d8eeaadb
        S: SUCCESS { "rt": { "ttl": 1000, "servers": [{"addresses": ["#HOST#:9001"], "role":"ROUTE"}, {"addresses": ["#HOST#:9010", "#HOST#:9011"], "role":"READ"}, {"addresses": [], "role":"WRITE"}]}}
        """

    def router_script_with_one_writer(self):
        return """
        !: BOLT #VERSION#
        !: AUTO RESET
        !: AUTO GOODBYE

        C: HELLO {"scheme": "basic", "credentials": "c", "principal": "p", "user_agent": "007", "routing": #HELLO_ROUTINGCTX# #EXTRA_HELLO_PROPS#}
        S: SUCCESS {"server": "Neo4j/4.0.0", "connection_id": "bolt-123456789"}
        C: ROUTE #ROUTINGCTX# [] "adb"
        S: SUCCESS { "rt": { "ttl": 1000, "servers": [{"addresses": ["#HOST#:9001"], "role":"ROUTE"}, {"addresses": ["#HOST#:9010", "#HOST#:9011"], "role":"READ"}, {"addresses": ["#HOST#:9020"], "role":"WRITE"}]}}
        """

    def router_script_with_the_other_one_writer(self):
        return """
        !: BOLT #VERSION#
        !: AUTO RESET
        !: AUTO GOODBYE

        C: HELLO {"scheme": "basic", "credentials": "c", "principal": "p", "user_agent": "007", "routing": #HELLO_ROUTINGCTX# #EXTRA_HELLO_PROPS#}
        S: SUCCESS {"server": "Neo4j/4.0.0", "connection_id": "bolt-123456789"}
        C: ROUTE #ROUTINGCTX# "adb"
        S: SUCCESS { "rt": { "ttl": 1000, "servers": [{"addresses": ["#HOST#:9001"], "role":"ROUTE"}, {"addresses": ["#HOST#:9010", "#HOST#:9011"], "role":"READ"}, {"addresses": ["#HOST#:9021"], "role":"WRITE"}]}}
        """

    def router_script_with_another_router_and_non_existent_reader(self):
        return """
        !: BOLT #VERSION#
        !: AUTO RESET
        !: AUTO GOODBYE

        C: HELLO {"scheme": "basic", "credentials": "c", "principal": "p", "user_agent": "007", "routing": #HELLO_ROUTINGCTX# #EXTRA_HELLO_PROPS#}
        S: SUCCESS {"server": "Neo4j/4.0.0", "connection_id": "bolt-123456789"}
        C: ROUTE #ROUTINGCTX# [] "adb"
        S: SUCCESS { "rt": { "ttl": 1000, "servers": [{"addresses": ["#HOST#:9001"], "role":"ROUTE"}, {"addresses": ["#HOST#:9099"], "role":"READ"}, {"addresses": ["#HOST#:9020", "#HOST#:9021"], "role":"WRITE"}]}}
           <EXIT>
        """

    def router_script_with_empty_response(self):
        return """
        !: BOLT #VERSION#
        !: AUTO RESET
        !: AUTO GOODBYE

        C: HELLO {"scheme": "basic", "credentials": "c", "principal": "p", "user_agent": "007", "routing": #HELLO_ROUTINGCTX# #EXTRA_HELLO_PROPS#}
        S: SUCCESS {"server": "Neo4j/4.0.0", "connection_id": "bolt-123456789"}
        C: ROUTE #ROUTINGCTX# [] "adb"
        S: SUCCESS { "rt": { "ttl": 1000, "servers": []}}
        """

    def router_script_with_db_not_found_failure(self):
        return """
        !: BOLT #VERSION#
        !: AUTO RESET
        !: AUTO GOODBYE
        !: ALLOW RESTART

        C: HELLO {"scheme": "basic", "credentials": "c", "principal": "p", "user_agent": "007", "routing": #HELLO_ROUTINGCTX# #EXTRA_HELLO_PROPS#}
        S: SUCCESS {"server": "Neo4j/4.0.0", "connection_id": "bolt-123456789"}
        C: ROUTE #ROUTINGCTX# [] "adb"
        S: FAILURE {"code": "Neo.ClientError.Database.DatabaseNotFound", "message": "wut!"}
        {?
            C: RESET
            S: SUCCESS {}
        ?}
        {?
            C: GOODBYE
            S: SUCCESS {}
               <EXIT>
        ?}
        """

    def router_script_with_unreachable_db_and_adb_db(self):
        return """
        !: BOLT #VERSION#
        !: AUTO RESET
        !: ALLOW RESTART

        C: HELLO {"scheme": "basic", "credentials": "c", "principal": "p", "user_agent": "007", "routing": #HELLO_ROUTINGCTX# #EXTRA_HELLO_PROPS#}
        S: SUCCESS {"server": "Neo4j/4.0.0", "connection_id": "bolt-123456789"}
<<<<<<< HEAD
        {?
            C: ROUTE #ROUTINGCTX# "unreachable"
            S: SUCCESS { "rt": { "ttl": 1000, "servers": []}}
            {?
                C: GOODBYE
                S: SUCCESS {}
                   <EXIT>
            ?}
        ?}
        C: ROUTE #ROUTINGCTX# "adb"
=======
        C: ROUTE #ROUTINGCTX# [] "unreachable"
        S: SUCCESS { "rt": { "ttl": 1000, "servers": []}}
        C: ROUTE #ROUTINGCTX# [] "adb"
>>>>>>> d8eeaadb
        S: SUCCESS { "rt": { "ttl": 1000, "servers": [{"addresses": ["#HOST#:9000"], "role":"ROUTE"}, {"addresses": ["#HOST#:9010", "#HOST#:9011"], "role":"READ"}, {"addresses": ["#HOST#:9020", "#HOST#:9021"], "role":"WRITE"}]}}
        """

    def read_script(self):
        return """
        !: BOLT #VERSION#
        !: AUTO HELLO
        !: AUTO GOODBYE
        !: AUTO RESET

        C: RUN "RETURN 1 as n" {} {"mode": "r", "db": "adb"}
        C: PULL {"n": 1000}
        S: SUCCESS {"fields": ["n"]}
           RECORD [1]
           SUCCESS {"type": "r"}
        """

    def read_script_default_db(self):
        return """
        !: BOLT #VERSION#
        !: AUTO HELLO
        !: AUTO GOODBYE
        !: AUTO RESET

        C: RUN "RETURN 1 as n" {} {"mode": "r"}
        C: PULL {"n": 1000}
        S: SUCCESS {"fields": ["n"]}
           RECORD [1]
           SUCCESS {"type": "r"}
        """

    def read_script_with_unexpected_interruption(self):
        return """
        !: BOLT #VERSION#
        !: AUTO HELLO
        !: AUTO GOODBYE
        !: AUTO RESET

        C: RUN "RETURN 1 as n" {} {"mode": "r", "db": "adb"}
        C: PULL {"n": 1000}
        S: <EXIT>
        """

    def read_script_with_bookmarks(self):
        return """
        !: BOLT #VERSION#
        !: AUTO HELLO
        !: AUTO GOODBYE
        !: AUTO RESET

        C: RUN "RETURN 1 as n" {} {"mode": "r", "db": "adb", "bookmarks{}": ["sys:1234", "foo:5678"]}
        C: PULL {"n": 1000}
        S: SUCCESS {"fields": ["n"]}
           RECORD [1]
           SUCCESS {"type": "r", "bookmark": "foo:6678"}
        """

    def read_tx_script(self):
        return """
        !: BOLT #VERSION#
        !: AUTO HELLO
        !: AUTO GOODBYE
        !: AUTO RESET

        C: BEGIN {"mode": "r", "db": "adb"}
        S: SUCCESS {}
        C: RUN "RETURN 1 as n" {} {}
        C: PULL {"n": 1000}
        S: SUCCESS {"fields": ["n"]}
           RECORD [1]
           SUCCESS {"type": "r"}
        C: COMMIT
        S: SUCCESS {}
        """

    def read_tx_script_with_exit(self):
        return "{}\n<EXIT>".format(self.read_tx_script())

    def read_tx_script_with_bookmarks(self):
        return """
        !: BOLT #VERSION#
        !: AUTO HELLO
        !: AUTO GOODBYE
        !: AUTO RESET

        C: BEGIN {"mode": "r", "db": "adb", "bookmarks": ["OldBookmark"]}
        S: SUCCESS {}
        C: RUN "RETURN 1 as n" {} {}
        C: PULL {"n": 1000}
        S: SUCCESS {"fields": ["n"]}
           RECORD [1]
           SUCCESS {"type": "r"}
        C: COMMIT
        S: SUCCESS {"bookmark": "NewBookmark"}
        """

    def read_tx_script_with_unexpected_interruption(self):
        return """
        !: BOLT #VERSION#
        !: AUTO HELLO
        !: AUTO GOODBYE
        !: AUTO RESET

        C: BEGIN {"mode": "r", "db": "adb"}
        S: SUCCESS {}
        C: RUN "RETURN 1 as n" {} {}
        C: PULL {"n": 1000}
        S: <EXIT>
        """

    def write_script(self):
        return """
        !: BOLT #VERSION#
        !: AUTO HELLO
        !: AUTO GOODBYE
        !: AUTO RESET

        C: RUN "RETURN 1 as n" {} {"db": "adb"}
        C: PULL {"n": 1000}
        S: SUCCESS {"fields": ["n"]}
           RECORD [1]
           SUCCESS {"type": "w"}
        """

    def write_script_with_unexpected_interruption(self):
        return """
        !: BOLT #VERSION#
        !: AUTO HELLO
        !: AUTO GOODBYE
        !: AUTO RESET

        C: RUN "RETURN 1 as n" {} {"db": "adb"}
        C: PULL {"n": 1000}
        S: <EXIT>
        """

    def write_script_with_bookmark(self):
        return """
        !: BOLT #VERSION#
        !: AUTO HELLO
        !: AUTO GOODBYE
        !: AUTO RESET

        C: RUN "RETURN 1 as n" {} {"db": "adb", "bookmarks": ["NewBookmark"]}
        C: PULL {"n": 1000}
        S: SUCCESS {"fields": ["n"]}
           RECORD [1]
           SUCCESS {"type": "w"}
        """

    def write_tx_script(self):
        return """
        !: BOLT #VERSION#
        !: AUTO HELLO
        !: AUTO GOODBYE
        !: AUTO RESET

        C: BEGIN {"db": "adb"}
        S: SUCCESS {}
        C: RUN "RETURN 1 as n" {} {}
        C: PULL {"n": 1000}
        S: SUCCESS {"fields": ["n"]}
           SUCCESS {"type": "r"}
        C: COMMIT
        S: SUCCESS {}
        """

    def write_tx_script_with_leader_switch_and_retry(self):
        return """
        !: BOLT #VERSION#
        !: AUTO HELLO
        !: AUTO GOODBYE
        !: AUTO RESET

        C: BEGIN {"db": "adb"}
        S: SUCCESS {}
        C: RUN "RETURN 1 as n" {} {}
        C: PULL {"n": 1000}
        S: FAILURE {"code": "Neo.ClientError.Cluster.NotALeader", "message": "blabla"}
           IGNORED
        C: BEGIN {"db": "adb"}
        S: SUCCESS {}
        C: RUN "RETURN 1 as n" {} {}
        C: PULL {"n": 1000}
        S: SUCCESS {"fields": ["n"]}
           RECORD [1]
           SUCCESS {"type": "w"}
        C: RUN "RETURN 1 as n" {} {}
        C: PULL {"n": 1000}
        S: SUCCESS {"fields": ["n"]}
           RECORD [1]
           SUCCESS {"type": "w"}
        C: COMMIT
        S: SUCCESS {}
        """

    def write_tx_script_with_bookmarks(self):
        return """
        !: BOLT #VERSION#
        !: AUTO HELLO
        !: AUTO GOODBYE
        !: AUTO RESET

        C: BEGIN {"db": "adb", "bookmarks": ["OldBookmark"]}
        S: SUCCESS {}
        C: RUN "RETURN 1 as n" {} {}
        C: PULL {"n": 1000}
        S: SUCCESS {"fields": ["n"]}
           SUCCESS {"type": "r"}
        C: COMMIT
        S: SUCCESS {"bookmark": "NewBookmark"}
        """

    def write_read_tx_script_with_bookmark(self):
        return """
        !: BOLT #VERSION#
        !: AUTO HELLO
        !: AUTO GOODBYE
        !: AUTO RESET

        C: BEGIN {"db": "adb", "bookmarks": ["BookmarkA"]}
        S: SUCCESS {}
        C: RUN "CREATE (n {name:'Bob'})" {} {}
        C: PULL {"n": 1000}
        S: SUCCESS {"fields": ["name"]}
           SUCCESS {"type": "w"}
        C: COMMIT
        S: SUCCESS {"bookmark": "BookmarkB"}
        C: BEGIN {"db": "adb", "bookmarks": ["BookmarkB"]}
        S: SUCCESS {}
        C: RUN "MATCH (n) RETURN n.name AS name" {} {}
           PULL {"n": 1000}
        S: SUCCESS {"fields": ["name"]}
           RECORD ["Bob"]
           SUCCESS {}
        C: COMMIT
        S: SUCCESS {"bookmark": "BookmarkC"}
        """

    def write_tx_script_with_unexpected_interruption(self):
        return """
        !: BOLT #VERSION#
        !: AUTO HELLO
        !: AUTO GOODBYE
        !: AUTO RESET

        C: BEGIN {"db": "adb"}
        S: SUCCESS {}
        C: RUN "RETURN 1 as n" {} {}
        C: PULL {"n": 1000}
        S: <EXIT>
        """

    def write_script_with_not_a_leader_failure(self):
        return """
        !: BOLT #VERSION#
        !: AUTO HELLO
        !: AUTO GOODBYE
        !: AUTO RESET

        C: RUN "RETURN 1 as n" {} {"db": "adb"}
        C: PULL {"n": 1000}
        S: FAILURE {"code": "Neo.ClientError.Cluster.NotALeader", "message": "blabla"}
        S: IGNORED
        C: RESET
        S: SUCCESS {}
        """

    def write_tx_script_with_not_a_leader_failure(self):
        return """
        !: BOLT #VERSION#
        !: AUTO HELLO
        !: AUTO GOODBYE
        !: AUTO RESET

        C: BEGIN {"db": "adb"}
        S: SUCCESS {}
        C: RUN "RETURN 1 as n" {} {}
        C: PULL {"n": 1000}
        S: FAILURE {"code": "Neo.ClientError.Cluster.NotALeader", "message": "blabla"}
        S: IGNORED
        C: RESET
        S: SUCCESS {}
        """

    def write_tx_script_with_database_unavailable_failure_on_commit(self):
        return """
        !: BOLT #VERSION#
        !: AUTO HELLO
        !: AUTO GOODBYE
        !: AUTO RESET

        C: BEGIN {"db": "adb"}
        S: SUCCESS {}
        C: RUN "RETURN 1 as n" {} {}
        C: PULL {"n": 1000}
        S: SUCCESS {"fields": ["n"]}
           SUCCESS {"type": "r"}
        C: COMMIT
        S: FAILURE {"code": "Neo.TransientError.General.DatabaseUnavailable", "message": "Database shut down."}
        S: <EXIT>
        """

    def write_tx_script_multiple_bookmarks(self):
        return """
        !: BOLT #VERSION#
        !: AUTO HELLO
        !: AUTO GOODBYE
        !: AUTO RESET

        C: BEGIN {"db": "adb", "bookmarks{}": ["neo4j:bookmark:v1:tx5", "neo4j:bookmark:v1:tx29", "neo4j:bookmark:v1:tx94", "neo4j:bookmark:v1:tx56", "neo4j:bookmark:v1:tx16", "neo4j:bookmark:v1:tx68"]}
        S: SUCCESS {}
        C: RUN "RETURN 1 as n" {} {}
        C: PULL {"n": 1000}
        S: SUCCESS {"fields": ["n"]}
           SUCCESS {"type": "r"}
        C: COMMIT
        S: SUCCESS {"bookmark": "neo4j:bookmark:v1:tx95"}
        """

    def write_tx_script_with_database_unavailable_failure(self):
        return """
        !: BOLT #VERSION#
        !: AUTO HELLO
        !: AUTO GOODBYE
        !: AUTO RESET

        C: BEGIN {"db": "adb"}
        S: SUCCESS {}
        C: RUN "RETURN 1 as n" {} {}
        S: SUCCESS {}
        C: PULL {"n": 1000}
        S: FAILURE {"code": "Neo.TransientError.General.DatabaseUnavailable", "message": "Database is busy doing store copy"}
        C: RESET
        S: SUCCESS {}
        """

    def get_vars(self):
        host = self._routingServer1.host
        v = {
            "#VERSION#": "4.3",
            "#HOST#": host,
            "#ROUTINGCTX#": '{"address": "' + host + ':9000", "region": "china", "policy": "my_policy"}',
            "#EXTRA_HELLO_PROPS#": get_extra_hello_props(),
        }
        v["#HELLO_ROUTINGCTX#"] = v["#ROUTINGCTX#"]

        return v

    def get_db(self):
        return "adb"

    def route_call_count(self, server):
        return server.count_requests("ROUTE")

    @staticmethod
    def collectRecords(result):
        sequence = []
        while True:
            next = result.next()
            if isinstance(next, types.NullRecord):
                break
            sequence.append(next.values[0].value)
        return sequence

    @staticmethod
    def get_ip_address(NICname):
        s = socket.socket(socket.AF_INET, socket.SOCK_DGRAM)
        return socket.inet_ntoa(fcntl.ioctl(
            s.fileno(),
            0x8915,  # SIOCGIFADDR
            struct.pack('256s', NICname[:15].encode("UTF-8"))
        )[20:24])

    def get_ip_addresses(self):
        ip_addresses = []
        for ix in socket.if_nameindex():
            name = ix[1]
            ip = self.get_ip_address(name)
            if name != "lo":
                ip_addresses.append(ip)
        return ip_addresses

    def test_should_successfully_get_routing_table_with_context(self):
        # TODO remove this block once all languages work
<<<<<<< HEAD
        if get_driver_name() in ['dotnet', 'go']:
=======
        if get_driver_name() in ['dotnet', 'go', 'javascript']:
            self.skipTest("needs ROUTE bookmark list support")
        if get_driver_name() in ['dotnet', 'go', 'python', 'javascript']:
>>>>>>> d8eeaadb
            self.skipTest("needs verifyConnectivity support")
        driver = Driver(self._backend, self._uri, self._auth, self._userAgent)
        self._routingServer1.start(script=self.router_script_connectivity_db(),
                                   vars=self.get_vars())

        driver.verifyConnectivity()
        driver.close()

        self._routingServer1.done()

    # Checks that routing is used to connect to correct server and that
    # parameters for session run is passed on to the target server
    # (not the router).
    def test_should_read_successfully_from_reader_using_session_run(self):
        # TODO remove this block once all languages work
        if get_driver_name() in ['dotnet', 'go', 'javascript']:
            self.skipTest("needs ROUTE bookmark list support")
        driver = Driver(self._backend, self._uri, self._auth, self._userAgent)
        self._routingServer1.start(script=self.router_script_adb(), vars=self.get_vars())
        self._readServer1.start(script=self.read_script(), vars=self.get_vars())

        session = driver.session('r', database=self.get_db())
        result = session.run("RETURN 1 as n")
        sequence = self.collectRecords(result)
        session.close()
        driver.close()

        self._routingServer1.done()
        self._readServer1.done()
        self.assertEqual([1], sequence)

    def test_should_read_successfully_from_reader_using_session_run_with_default_db_driver(self):
        # TODO remove this block once all languages work
        if get_driver_name() in ['dotnet', 'go', 'javascript']:
            self.skipTest("needs ROUTE bookmark list support")
        driver = Driver(self._backend, self._uri, self._auth, self._userAgent)
        self._routingServer1.start(script=self.router_script_default_db(),
                                   vars=self.get_vars())
        self._readServer1.start(script=self.read_script_default_db(),
                                vars=self.get_vars())

        session = driver.session('r')
        result = session.run("RETURN 1 as n")
        sequence = self.collectRecords(result)
        session.close()
        driver.close()

        self._routingServer1.done()
        self._readServer1.done()
        self.assertEqual([1], sequence)

    # Same test as for session.run but for transaction run.
    def test_should_read_successfully_from_reader_using_tx_run(self):
        # TODO remove this block once all languages work
        if get_driver_name() in ['dotnet', 'go', 'javascript']:
            self.skipTest("needs ROUTE bookmark list support")
        driver = Driver(self._backend, self._uri, self._auth, self._userAgent)
        self._routingServer1.start(script=self.router_script_adb(), vars=self.get_vars())
        self._readServer1.start(script=self.read_tx_script(), vars=self.get_vars())

        session = driver.session('r', database=self.get_db())
        tx = session.beginTransaction()
        result = tx.run("RETURN 1 as n")
        sequence = self.collectRecords(result)
        tx.commit()
        session.close()
        driver.close()

        self._routingServer1.done()
        self._readServer1.done()
        self.assertEqual([1], sequence)

    def test_should_send_system_bookmark_with_route(self):
        # TODO remove this block once all languages work
        if get_driver_name() in ['go', 'dotnet', 'javascript']:
            self.skipTest("needs ROUTE bookmark list support")
        if get_driver_name() in ["python"]:
            self.skipTest("opens a new connection each time to get a fresh "
                          "routing table")
        driver = Driver(self._backend, self._uri, self._auth, self._userAgent)
        self._routingServer1.start(script=self.router_with_bookmarks_script(), vars=self.get_vars())
        self._writeServer1.start(script=self.router_with_bookmarks_script_create_db(), vars=self.get_vars())

        session = driver.session('w', database='system')
        tx = session.beginTransaction()
        tx.run("CREATE database foo")
        tx.commit()

        session2 = driver.session('w', bookmarks=session.lastBookmarks(), database=self.get_db())
        result = session2.run("RETURN 1 as n")
        sequence2 = self.collectRecords(result)
        session.close()
        session2.close()
        driver.close()

        self._routingServer1.done()
        self.assertEqual([1], sequence2)

    def test_should_read_successfully_from_reader_using_tx_function(self):
        # TODO remove this block once all languages work
        if get_driver_name() in ['dotnet', 'go', 'javascript']:
            self.skipTest("needs ROUTE bookmark list support")
        driver = Driver(self._backend, self._uri, self._auth, self._userAgent)
        self._routingServer1.start(script=self.router_script_adb(), vars=self.get_vars())
        self._readServer1.start(script=self.read_tx_script(), vars=self.get_vars())

        session = driver.session('r', database=self.get_db())
        sequences = []

        def work(tx):
            result = tx.run("RETURN 1 as n")
            sequences.append(self.collectRecords(result))

        session.readTransaction(work)
        session.close()
        driver.close()

        self._routingServer1.done()
        self._readServer1.done()
        self.assertEqual([[1]], sequences)

<<<<<<< HEAD
    def test_should_fail_when_reading_from_unexpectedly_interrupting_reader_using_session_run(self):
        # TODO remove this block once all languages work
        if get_driver_name() in ['go']:
=======
    def test_should_round_robin_readers_when_reading_using_session_run(self):
        # TODO remove this block once all languages work
        if get_driver_name() in ['dotnet', 'go', 'javascript']:
            self.skipTest("needs ROUTE bookmark list support")
        if get_driver_name() in ['python', 'go']:
            self.skipTest("requires investigation")
        driver = Driver(self._backend, self._uri, self._auth, self._userAgent)
        self._routingServer1.start(script=self.router_script(), vars=self.get_vars())
        self._readServer1.start(script=self.read_script(), vars=self.get_vars())
        self._readServer2.start(script=self.read_script(), vars=self.get_vars())

        sequences = []
        for x in range(0, 2):
            session = driver.session('r', database=self.get_db())
            result = session.run("RETURN 1 as n")
            sequences.append(self.collectRecords(result))
            session.close()
        driver.close()

        self._routingServer1.done()
        self._readServer1.done()
        self._readServer2.done()
        self.assertEqual([[1], [1]], sequences)

    def test_should_round_robin_readers_when_reading_using_tx_run(self):
        # TODO remove this block once all languages work
        if get_driver_name() in ['dotnet', 'go', 'javascript']:
            self.skipTest("needs ROUTE bookmark list support")
        if get_driver_name() in ['python', 'go']:
            self.skipTest("requires investigation")
        driver = Driver(self._backend, self._uri, self._auth, self._userAgent)
        self._routingServer1.start(script=self.router_script(), vars=self.get_vars())
        self._readServer1.start(script=self.read_tx_script(), vars=self.get_vars())
        self._readServer2.start(script=self.read_tx_script(), vars=self.get_vars())

        sequences = []
        for x in range(0, 2):
            session = driver.session('r', database=self.get_db())
            tx = session.beginTransaction()
            result = tx.run("RETURN 1 as n")
            sequences.append(self.collectRecords(result))
            tx.commit()
            session.close()
        driver.close()

        self._routingServer1.done()
        self._readServer1.done()
        self._readServer2.done()
        self.assertEqual([[1], [1]], sequences)

    def test_should_fail_when_reading_from_unexpectedly_interrupting_reader_using_session_run(self):
        # TODO remove this block once all languages work
        if get_driver_name() in ['dotnet', 'go', 'javascript']:
            self.skipTest("needs ROUTE bookmark list support")
        if get_driver_name() in ['python', 'javascript', 'go']:
>>>>>>> d8eeaadb
            self.skipTest("requires investigation")
        driver = Driver(self._backend, self._uri, self._auth, self._userAgent)
        self._routingServer1.start(script=self.router_script_adb(), vars=self.get_vars())
        self._readServer1.start(script=self.read_script_with_unexpected_interruption(), vars=self.get_vars())

        session = driver.session('r', database=self.get_db())
        failed = False
        try:
            # drivers doing eager loading will fail here
            session.run("RETURN 1 as n")
        except types.DriverError as e:
            session.close()
            failed = True
        else:
            try:
                # else they should fail here
                session.close()
            except types.DriverError as e:
                if get_driver_name() in ['java']:
                    self.assertEqual(
                        'org.neo4j.driver.exceptions.SessionExpiredException',
                        e.errorType)
            failed = True
        driver.close()

        self._routingServer1.done()
        self._readServer1.done()
        self.assertTrue(failed)

    def test_should_fail_when_reading_from_unexpectedly_interrupting_reader_using_tx_run(self):
        # TODO remove this block once all languages work
<<<<<<< HEAD
        if get_driver_name() in ['go']:
=======
        if get_driver_name() in ['dotnet', 'go', 'javascript']:
            self.skipTest("needs ROUTE bookmark list support")
        if get_driver_name() in ['python', 'go']:
>>>>>>> d8eeaadb
            self.skipTest("requires investigation")
        driver = Driver(self._backend, self._uri, self._auth, self._userAgent)
        self._routingServer1.start(script=self.router_script_adb(), vars=self.get_vars())
        self._readServer1.start(script=self.read_tx_script_with_unexpected_interruption(), vars=self.get_vars())

        session = driver.session('r', database=self.get_db())
        tx = session.beginTransaction()
        failed = False
        try:
            # drivers doing eager loading will fail here
            tx.run("RETURN 1 as n")
            # else they should fail here
            tx.commit()
        except types.DriverError as e:
            if get_driver_name() in ['java']:
                self.assertEqual('org.neo4j.driver.exceptions.SessionExpiredException', e.errorType)
            failed = True
        session.close()
        driver.close()

        self._routingServer1.done()
        self._readServer1.done()
        self.assertTrue(failed)

    # Checks that write server is used
    def test_should_write_successfully_on_writer_using_session_run(self):
        # TODO remove this block once all languages work
        if get_driver_name() in ['dotnet', 'go', 'javascript']:
            self.skipTest("needs ROUTE bookmark list support")
        driver = Driver(self._backend, self._uri, self._auth, self._userAgent)
        self._routingServer1.start(script=self.router_script_adb(), vars=self.get_vars())
        self._writeServer1.start(script=self.write_script(), vars=self.get_vars())

        session = driver.session('w', database=self.get_db())
        session.run("RETURN 1 as n")
        session.close()
        driver.close()

        self._routingServer1.done()
        self._writeServer1.done()

    # Checks that write server is used
    def test_should_write_successfully_on_writer_using_tx_run(self):
        # TODO remove this block once all languages work
        if get_driver_name() in ['dotnet', 'go', 'javascript']:
            self.skipTest("needs ROUTE bookmark list support")
        driver = Driver(self._backend, self._uri, self._auth, self._userAgent)
        self._routingServer1.start(script=self.router_script_adb(), vars=self.get_vars())
        self._writeServer1.start(script=self.write_tx_script(), vars=self.get_vars())

        session = driver.session('w', database=self.get_db())
        tx = session.beginTransaction()
        tx.run("RETURN 1 as n")
        tx.commit()
        session.close()
        driver.close()

        self._routingServer1.done()
        self._writeServer1.done()

    def test_should_write_successfully_on_writer_using_tx_function(self):
        # TODO remove this block once all languages work
        if get_driver_name() in ['dotnet', 'go', 'javascript']:
            self.skipTest("needs ROUTE bookmark list support")
        driver = Driver(self._backend, self._uri, self._auth, self._userAgent)
        self._routingServer1.start(script=self.router_script_adb(), vars=self.get_vars())
        self._writeServer1.start(script=self.write_tx_script(), vars=self.get_vars())

        session = driver.session('w', database=self.get_db())

        def work(tx):
            tx.run("RETURN 1 as n")

        session.writeTransaction(work)
        session.close()
        driver.close()

        self._routingServer1.done()
        self._writeServer1.done()

    def test_should_write_successfully_on_leader_switch_using_tx_function(self):
        # TODO remove this block once all languages work
<<<<<<< HEAD
        if get_driver_name() in ['dotnet']:
=======
        if get_driver_name() in ['dotnet', 'go', 'javascript']:
            self.skipTest("needs ROUTE bookmark list support")
        if get_driver_name() in ['dotnet', 'python']:
>>>>>>> d8eeaadb
            self.skipTest("requires investigation")
        driver = Driver(self._backend, self._uri, self._auth, self._userAgent, None)
        self._routingServer1.start(script=self.router_script_adb_multi(), vars=self.get_vars())
        self._writeServer1.start(script=self.write_tx_script_with_leader_switch_and_retry(), vars=self.get_vars())

        session = driver.session('w', database=self.get_db())
        sequences = []

        def work(tx):
            result = tx.run("RETURN 1 as n")
            sequences.append(self.collectRecords(result))
            result = tx.run("RETURN 1 as n")
            sequences.append(self.collectRecords(result))

        session.writeTransaction(work)
        session.close()
        driver.close()

        self._routingServer1.done()
        self._writeServer1.done()
        self.assertEqual([[1], [1]], sequences)
        self.assertEqual(self.route_call_count(self._routingServer1), 2)

    def test_should_retry_write_until_success_with_leader_change_using_tx_function(self):
        # TODO remove this block once all languages work
<<<<<<< HEAD
        if get_driver_name() in ['dotnet', 'go']:
=======
        if get_driver_name() in ['dotnet', 'go', 'javascript']:
            self.skipTest("needs ROUTE bookmark list support")
        if get_driver_name() in ['dotnet', 'go', 'python', 'javascript']:
>>>>>>> d8eeaadb
            self.skipTest("requires investigation")
        driver = Driver(self._backend, self._uri, self._auth, self._userAgent)
        self._routingServer1.start(script=self.router_script_with_leader_change(), vars=self.get_vars())
        self._writeServer1.start(script=self.write_tx_script_with_unexpected_interruption(), vars=self.get_vars())
        self._writeServer2.start(script=self.write_tx_script(), vars=self.get_vars())

        session = driver.session('w', database=self.get_db())
        sequences = []
        num_retries = 0

        def work(tx):
            nonlocal num_retries
            num_retries = num_retries + 1
            result = tx.run("RETURN 1 as n")
            sequences.append(self.collectRecords(result))

        session.writeTransaction(work)
        session.close()
        driver.close()

        self._routingServer1.done()
        self._writeServer1.done()
        self._writeServer2.done()
        self.assertEqual([[]], sequences)
        self.assertEqual(2, num_retries)

    def test_should_retry_write_until_success_with_leader_shutdown_during_tx_using_tx_function(self):
        # TODO remove this block once all languages work
<<<<<<< HEAD
        if get_driver_name() in ['dotnet', 'go']:
=======
        if get_driver_name() in ['dotnet', 'go', 'javascript']:
            self.skipTest("needs ROUTE bookmark list support")
        if get_driver_name() in ['dotnet', 'go', 'python', 'javascript']:
>>>>>>> d8eeaadb
            self.skipTest("requires investigation")
        driver = Driver(self._backend, self._uri, self._auth, self._userAgent)
        self._routingServer1.start(script=self.router_script_with_leader_change(), vars=self.get_vars())
        self._writeServer1.start(script=self.write_tx_script_with_database_unavailable_failure_on_commit(),
                                 vars=self.get_vars())
        self._writeServer2.start(script=self.write_tx_script(), vars=self.get_vars())

        session = driver.session('w', database=self.get_db())
        sequences = []
        num_retries = 0

        def work(tx):
            nonlocal num_retries
            num_retries = num_retries + 1
            result = tx.run("RETURN 1 as n")
            sequences.append(self.collectRecords(result))

        session.writeTransaction(work)
        session.close()
        driver.close()

        self._routingServer1.done()
        self._writeServer1.done()
        self._writeServer2.done()
        self.assertEqual([[], []], sequences)
        self.assertEqual(2, num_retries)

<<<<<<< HEAD
    def test_should_fail_when_writing_on_unexpectedly_interrupting_writer_using_session_run(self):
        # TODO remove this block once all languages work
        if get_driver_name() in ['go']:
=======
    def test_should_round_robin_writers_when_writing_using_session_run(self):
        # TODO remove this block once all languages work
        if get_driver_name() in ['dotnet', 'go', 'javascript']:
            self.skipTest("needs ROUTE bookmark list support")
        if get_driver_name() in ['python', 'go']:
            self.skipTest("requires investigation")
        driver = Driver(self._backend, self._uri, self._auth, self._userAgent)
        self._routingServer1.start(script=self.router_script(), vars=self.get_vars())
        self._writeServer1.start(script=self.write_script(), vars=self.get_vars())
        self._writeServer2.start(script=self.write_script(), vars=self.get_vars())

        for x in range(0, 2):
            session = driver.session('w', database=self.get_db())
            session.run("RETURN 1 as n")
            session.close()
        driver.close()

        self._routingServer1.done()
        self._writeServer1.done()
        self._writeServer2.done()

    def test_should_round_robin_writers_when_writing_using_tx_run(self):
        # TODO remove this block once all languages work
        if get_driver_name() in ['dotnet', 'go', 'javascript']:
            self.skipTest("needs ROUTE bookmark list support")
        if get_driver_name() in ['python', 'go']:
            self.skipTest("requires investigation")
        driver = Driver(self._backend, self._uri, self._auth, self._userAgent)
        self._routingServer1.start(script=self.router_script(), vars=self.get_vars())
        self._writeServer1.start(script=self.write_tx_script(), vars=self.get_vars())
        self._writeServer2.start(script=self.write_tx_script(), vars=self.get_vars())

        for x in range(0, 2):
            session = driver.session('w', database=self.get_db())
            tx = session.beginTransaction()
            tx.run("RETURN 1 as n")
            tx.commit()
            session.close()
        driver.close()

        self._routingServer1.done()
        self._writeServer1.done()
        self._writeServer2.done()

    def test_should_fail_when_writing_on_unexpectedly_interrupting_writer_using_session_run(self):
        # TODO remove this block once all languages work
        if get_driver_name() in ['dotnet', 'go', 'javascript']:
            self.skipTest("needs ROUTE bookmark list support")
        if get_driver_name() in ['python', 'javascript', 'go']:
>>>>>>> d8eeaadb
            self.skipTest("requires investigation")
        driver = Driver(self._backend, self._uri, self._auth, self._userAgent)
        self._routingServer1.start(script=self.router_script_adb(), vars=self.get_vars())
        self._writeServer1.start(script=self.write_script_with_unexpected_interruption(), vars=self.get_vars())

        session = driver.session('w', database=self.get_db())
        failed = False
        try:
            # drivers doing eager loading will fail here
            session.run("RETURN 1 as n")
        except types.DriverError as e:
            session.close()
            failed = True
        else:
            try:
                # else they should fail here
                session.close()
            except types.DriverError as e:
                if get_driver_name() in ['java']:
                    self.assertEqual(
                        'org.neo4j.driver.exceptions.SessionExpiredException',
                        e.errorType
                    )
                failed = True
        driver.close()

        self._routingServer1.done()
        self._writeServer1.done()
        self.assertTrue(failed)

    def test_should_fail_when_writing_on_unexpectedly_interrupting_writer_using_tx_run(self):
        # TODO remove this block once all languages work
<<<<<<< HEAD
        if get_driver_name() in ['go']:
=======
        if get_driver_name() in ['dotnet', 'go', 'javascript']:
            self.skipTest("needs ROUTE bookmark list support")
        if get_driver_name() in ['python', 'go']:
>>>>>>> d8eeaadb
            self.skipTest("requires investigation")
        driver = Driver(self._backend, self._uri, self._auth, self._userAgent)
        self._routingServer1.start(script=self.router_script_adb(), vars=self.get_vars())
        self._writeServer1.start(script=self.write_tx_script_with_unexpected_interruption(), vars=self.get_vars())

        session = driver.session('w', database=self.get_db())
        tx = session.beginTransaction()
        failed = False
        try:
            # drivers doing eager loading will fail here
            tx.run("RETURN 1 as n")
            # else they should fail here
            tx.commit()
        except types.DriverError as e:
            if get_driver_name() in ['java']:
                self.assertEqual('org.neo4j.driver.exceptions.SessionExpiredException', e.errorType)
            failed = True
        session.close()
        driver.close()

        self._routingServer1.done()
        self._writeServer1.done()
        self.assertTrue(failed)

    def test_should_fail_discovery_when_router_fails_with_procedure_not_found_code(self):
        # TODO add support and remove this block
<<<<<<< HEAD
        if get_driver_name() in ['go', 'dotnet']:
=======
        if get_driver_name() in ['dotnet', 'go', 'javascript']:
            self.skipTest("needs ROUTE bookmark list support")
        if get_driver_name() in ['python', 'javascript', 'go', 'dotnet']:
>>>>>>> d8eeaadb
            self.skipTest("verifyConnectivity not implemented in backend")
        driver = Driver(self._backend, self._uri, self._auth, self._userAgent)
        self._routingServer1.start(script=self.router_script_with_procedure_not_found_failure_connectivity_db(), vars=self.get_vars())

        failed = False
        try:
            driver.verifyConnectivity()
        except types.DriverError as e:
            if get_driver_name() in ['java']:
                self.assertEqual('org.neo4j.driver.exceptions.ServiceUnavailableException', e.errorType)
            failed = True
        driver.close()

        self._routingServer1.done()
        self.assertTrue(failed)

    def test_should_fail_discovery_when_router_fails_with_unknown_code(self):
        # TODO add support and remove this block
<<<<<<< HEAD
        if get_driver_name() in ['go', 'dotnet']:
=======
        if get_driver_name() in ['dotnet', 'go', 'javascript']:
            self.skipTest("needs ROUTE bookmark list support")
        if get_driver_name() in ['python', 'javascript', 'go', 'dotnet']:
>>>>>>> d8eeaadb
            self.skipTest("verifyConnectivity not implemented in backend")
        driver = Driver(self._backend, self._uri, self._auth, self._userAgent)
        self._routingServer1.start(script=self.router_script_with_unknown_failure(), vars=self.get_vars())

        failed = False
        try:
            driver.verifyConnectivity()
        except types.DriverError as e:
            if get_driver_name() in ['java']:
                self.assertEqual('org.neo4j.driver.exceptions.ServiceUnavailableException', e.errorType)
            failed = True
        driver.close()

        self._routingServer1.done()
        self.assertTrue(failed)

    def test_should_fail_when_writing_on_writer_that_returns_not_a_leader_code(self):
        # TODO remove this block once all languages work
        if get_driver_name() in ['dotnet', 'go', 'javascript']:
            self.skipTest("needs ROUTE bookmark list support")
        if get_driver_name() in ['dotnet']:
            self.skipTest("consume not implemented in backend")
        driver = Driver(self._backend, self._uri, self._auth, self._userAgent)
        self._routingServer1.start(script=self.router_script_adb(), vars=self.get_vars())
        self._writeServer1.start(script=self.write_script_with_not_a_leader_failure(), vars=self.get_vars())

        session = driver.session('w', database=self.get_db())
        failed = False
        try:
            session.run("RETURN 1 as n").consume()
        except types.DriverError as e:
            if get_driver_name() in ['java']:
                self.assertEqual('org.neo4j.driver.exceptions.SessionExpiredException', e.errorType)
            failed = True
        session.close()
        driver.close()

        self._routingServer1.done()
        self._writeServer1.done()
        self.assertTrue(failed)

    def test_should_fail_when_writing_without_explicit_consumption_on_writer_that_returns_not_a_leader_code(self):
        # TODO remove this block once all languages work
<<<<<<< HEAD
        if get_driver_name() in ['go']:
=======
        if get_driver_name() in ['dotnet', 'go', 'javascript']:
            self.skipTest("needs ROUTE bookmark list support")
        if get_driver_name() in ['python', 'javascript', 'go']:
>>>>>>> d8eeaadb
            self.skipTest("requires investigation")
        driver = Driver(self._backend, self._uri, self._auth, self._userAgent)
        self._routingServer1.start(script=self.router_script_adb(), vars=self.get_vars())
        self._writeServer1.start(script=self.write_script_with_not_a_leader_failure(), vars=self.get_vars())

        session = driver.session('w', database=self.get_db())
        failed = False

        try:
            # drivers doing eager loading will fail here
            session.run("RETURN 1 as n")
        except types.DriverError as e:
            session.close()
            failed = True
        else:
            try:
                # else they should fail here
                session.close()
            except types.DriverError as e:
                if get_driver_name() in ['java']:
                    self.assertEqual(
                        'org.neo4j.driver.exceptions.SessionExpiredException',
                        e.errorType
                    )
                failed = True

        driver.close()

        self._routingServer1.done()
        self._writeServer1.done()
        self.assertTrue(failed)

    def test_should_fail_when_writing_on_writer_that_returns_not_a_leader_code_using_tx_run(self):
        # TODO remove this block once all languages work
        if get_driver_name() in ['dotnet', 'go', 'javascript']:
            self.skipTest("needs ROUTE bookmark list support")
        if get_driver_name() in ['dotnet', 'go']:
            self.skipTest("consume not implemented in backend")
        driver = Driver(self._backend, self._uri, self._auth, self._userAgent)
        self._routingServer1.start(script=self.router_script_adb(), vars=self.get_vars())
        self._writeServer1.start(script=self.write_tx_script_with_not_a_leader_failure(), vars=self.get_vars())

        session = driver.session('w', database=self.get_db())
        tx = session.beginTransaction()
        failed = False
        try:
            tx.run("RETURN 1 as n").consume()
        except types.DriverError as e:
            if get_driver_name() in ['java']:
                self.assertEqual('org.neo4j.driver.exceptions.SessionExpiredException', e.errorType)
            failed = True
        session.close()
        driver.close()

        self._routingServer1.done()
        self._writeServer1.done()
        self.assertTrue(failed)

    def test_should_fail_when_writing_without_explicit_consumption_on_writer_that_returns_not_a_leader_code_using_tx_run(
            self):
        # TODO remove this block once all languages work
<<<<<<< HEAD
        if get_driver_name() in ['go']:
=======
        if get_driver_name() in ['dotnet', 'go', 'javascript']:
            self.skipTest("needs ROUTE bookmark list support")
        if get_driver_name() in ['python', 'go']:
>>>>>>> d8eeaadb
            self.skipTest("requires investigation")
        driver = Driver(self._backend, self._uri, self._auth, self._userAgent)
        self._routingServer1.start(script=self.router_script_adb(), vars=self.get_vars())
        self._writeServer1.start(script=self.write_tx_script_with_not_a_leader_failure(), vars=self.get_vars())

        session = driver.session('w', database=self.get_db())
        tx = session.beginTransaction()
        failed = False
        try:
            # drivers doing eager loading will fail here
            tx.run("RETURN 1 as n")
            # else they should fail here
            tx.commit()
        except types.DriverError as e:
            if get_driver_name() in ['java']:
                self.assertEqual('org.neo4j.driver.exceptions.SessionExpiredException', e.errorType)
            failed = True
        session.close()
        driver.close()

        self._routingServer1.done()
        self._writeServer1.done()
        self.assertTrue(failed)

    def test_should_use_write_session_mode_and_initial_bookmark_when_writing_using_tx_run(self):
        # TODO remove this block once all languages work
        if get_driver_name() in ['dotnet', 'go', 'javascript']:
            self.skipTest("needs ROUTE bookmark list support")
        driver = Driver(self._backend, self._uri, self._auth, self._userAgent)
        self._routingServer1.start(script=self.router_script_adb(), vars=self.get_vars())
        self._writeServer1.start(script=self.write_tx_script_with_bookmarks(), vars=self.get_vars())

        session = driver.session('w', bookmarks=["OldBookmark"], database=self.get_db())
        tx = session.beginTransaction()
        tx.run("RETURN 1 as n")
        tx.commit()
        last_bookmarks = session.lastBookmarks()
        session.close()
        driver.close()

        self._routingServer1.done()
        self._writeServer1.done()
        self.assertEqual(["NewBookmark"], last_bookmarks)

    def test_should_use_read_session_mode_and_initial_bookmark_when_reading_using_tx_run(self):
        # TODO remove this block once all languages work
        if get_driver_name() in ['dotnet', 'go', 'javascript']:
            self.skipTest("needs ROUTE bookmark list support")
        driver = Driver(self._backend, self._uri, self._auth, self._userAgent)
        self._routingServer1.start(script=self.router_script_adb(), vars=self.get_vars())
        self._readServer1.start(script=self.read_tx_script_with_bookmarks(), vars=self.get_vars())

        session = driver.session('r', bookmarks=["OldBookmark"], database=self.get_db())
        tx = session.beginTransaction()
        result = tx.run("RETURN 1 as n")
        sequence = self.collectRecords(result)
        tx.commit()
        last_bookmarks = session.lastBookmarks()
        session.close()
        driver.close()

        self._routingServer1.done()
        self._readServer1.done()
        self.assertEqual([1], sequence)
        self.assertEqual(["NewBookmark"], last_bookmarks)

    def test_should_pass_bookmark_from_tx_to_tx_using_tx_run(self):
<<<<<<< HEAD
=======
        # TODO remove this block once all languages work
        if get_driver_name() in ['dotnet', 'go', 'javascript']:
            self.skipTest("needs ROUTE bookmark list support")
        if get_driver_name() in ['javascript']:
            self.skipTest("requires investigation")
>>>>>>> d8eeaadb
        driver = Driver(self._backend, self._uri, self._auth, self._userAgent)
        self._routingServer1.start(script=self.router_script_adb(), vars=self.get_vars())
        self._writeServer1.start(script=self.write_read_tx_script_with_bookmark(), vars=self.get_vars())

        session = driver.session('w', bookmarks=["BookmarkA"], database=self.get_db())
        tx = session.beginTransaction()
        tx.run("CREATE (n {name:'Bob'})")
        tx.commit()
        first_bookmark = session.lastBookmarks()
        tx = session.beginTransaction()
        result = tx.run("MATCH (n) RETURN n.name AS name")
        sequence = self.collectRecords(result)
        tx.commit()
        second_bookmark = session.lastBookmarks()
        session.close()
        driver.close()

        self._routingServer1.done()
        self._writeServer1.done()
        self.assertEqual(['Bob'], sequence)
        self.assertEqual(["BookmarkB"], first_bookmark)
        self.assertEqual(["BookmarkC"], second_bookmark)

    def test_should_retry_read_tx_until_success(self):
        # TODO remove this block once all languages work
<<<<<<< HEAD
        if get_driver_name() in ['dotnet']:
=======
        if get_driver_name() in ['dotnet', 'go', 'javascript']:
            self.skipTest("needs ROUTE bookmark list support")
        if get_driver_name() in ['dotnet', 'python']:
>>>>>>> d8eeaadb
            self.skipTest("requires investigation")
        driver = Driver(self._backend, self._uri, self._auth, self._userAgent)
        self._routingServer1.start(script=self.router_script_adb(),
                                   vars=self.get_vars())
        self._readServer1.start(
            script=self.read_tx_script_with_unexpected_interruption(),
            vars=self.get_vars()
        )
        self._readServer2.start(
            script=self.read_tx_script_with_unexpected_interruption(),
            vars=self.get_vars()
        )

        session = driver.session('r', database=self.get_db())
        sequences = []
        try_count = 0

        def work(tx):
            nonlocal try_count
            try_count = try_count + 1
            try:
                result = tx.run("RETURN 1 as n")
                sequences.append(self.collectRecords(result))
            except types.DriverError:
                reader1_con_count = \
                    self._readServer1.count_responses("<ACCEPT>")
                reader2_con_count = \
                    self._readServer2.count_responses("<ACCEPT>")
                if reader1_con_count == 1 and reader2_con_count == 0:
                    working_reader = self._readServer2
                elif reader1_con_count == 0 and reader2_con_count == 1:
                    working_reader = self._readServer1
                else:
                    raise
                working_reader.reset()
                working_reader.start(script=self.read_tx_script(),
                                     vars=self.get_vars())
                raise

        session.readTransaction(work)
        session.close()
        driver.close()

        self._routingServer1.done()
        self._readServer1.done()
        self._readServer2.done()
        self.assertEqual([[1]], sequences)
        self.assertEqual(2, try_count)

    def test_should_retry_write_tx_until_success(self):
        # TODO remove this block once all languages work
<<<<<<< HEAD
        if get_driver_name() in ['dotnet']:
=======
        if get_driver_name() in ['dotnet', 'go', 'javascript']:
            self.skipTest("needs ROUTE bookmark list support")
        if get_driver_name() in ['dotnet', 'python']:
>>>>>>> d8eeaadb
            self.skipTest("requires investigation")
        driver = Driver(self._backend, self._uri, self._auth, self._userAgent)
        self._routingServer1.start(script=self.router_script_adb(),
                                   vars=self.get_vars())
        self._writeServer1.start(
            script=self.write_tx_script_with_unexpected_interruption(),
            vars=self.get_vars()
        )
        self._writeServer2.start(
            script=self.write_tx_script_with_unexpected_interruption(),
            vars=self.get_vars()
        )

        session = driver.session('w', database=self.get_db())
        sequences = []
        try_count = 0

        def work(tx):
            nonlocal try_count
            try_count = try_count + 1
            try:
                result = tx.run("RETURN 1 as n")
                sequences.append(self.collectRecords(result))
            except types.DriverError:
                writer1_con_count = \
                    self._writeServer1.count_responses("<ACCEPT>")
                writer2_con_count = \
                    self._writeServer2.count_responses("<ACCEPT>")
                if writer1_con_count == 1 and writer2_con_count == 0:
                    working_writer = self._writeServer2
                elif writer1_con_count == 0 and writer2_con_count == 1:
                    working_writer = self._writeServer1
                else:
                    raise
                working_writer.reset()
                working_writer.start(script=self.write_tx_script(),
                                     vars=self.get_vars())
                raise

        session.writeTransaction(work)
        session.close()
        driver.close()

        self._routingServer1.done()
        self._writeServer1.done()
        self._writeServer2.done()
        self.assertEqual([[]], sequences)
        self.assertEqual(2, try_count)

    def test_should_retry_read_tx_and_rediscovery_until_success(self):
        # TODO remove this block once all languages work
<<<<<<< HEAD
        if get_driver_name() in ['dotnet', 'go']:
=======
        if get_driver_name() in ['dotnet', 'go', 'javascript']:
            self.skipTest("needs ROUTE bookmark list support")
        if get_driver_name() in ['dotnet', 'python', 'javascript', 'go']:
>>>>>>> d8eeaadb
            self.skipTest("requires investigation")
        driver = Driver(self._backend, self._uri, self._auth, self._userAgent)
        self._routingServer1.start(script=self.router_script_with_another_router(), vars=self.get_vars())
        self._routingServer2.start(script=self.router_script_adb(), vars=self.get_vars())
        self._readServer1.start(script=self.read_tx_script_with_unexpected_interruption(), vars=self.get_vars())
        self._readServer2.start(script=self.read_tx_script(), vars=self.get_vars())
        self._readServer3.start(script=self.read_tx_script_with_unexpected_interruption(), vars=self.get_vars())

        session = driver.session('r', database=self.get_db())
        sequences = []
        try_count = 0

        def work(tx):
            nonlocal try_count
            try_count = try_count + 1
            result = tx.run("RETURN 1 as n")
            sequences.append(self.collectRecords(result))

        session.readTransaction(work)
        session.close()
        driver.close()

        self._routingServer1.done()
        self._routingServer2.done()
        self._readServer1.done()
        self._readServer2.done()
        self._readServer3.done()
        self.assertEqual([[1]], sequences)
        self.assertEqual(3, try_count)

    def test_should_retry_write_tx_and_rediscovery_until_success(self):
        # TODO remove this block once all languages work
<<<<<<< HEAD
        if get_driver_name() in ['dotnet', 'go']:
=======
        if get_driver_name() in ['dotnet', 'go', 'javascript']:
            self.skipTest("needs ROUTE bookmark list support")
        if get_driver_name() in ['dotnet', 'python', 'javascript', 'go']:
>>>>>>> d8eeaadb
            self.skipTest("requires investigation")
        driver = Driver(self._backend, self._uri, self._auth, self._userAgent)
        self._routingServer1.start(script=self.router_script_with_another_router(), vars=self.get_vars())
        self._routingServer2.start(script=self.router_script_adb(), vars=self.get_vars())
        self._writeServer1.start(script=self.write_tx_script_with_unexpected_interruption(), vars=self.get_vars())
        self._writeServer2.start(script=self.write_tx_script(), vars=self.get_vars())
        self._writeServer3.start(script=self.write_tx_script_with_unexpected_interruption(), vars=self.get_vars())

        session = driver.session('w', database=self.get_db())
        sequences = []
        try_count = 0

        def work(tx):
            nonlocal try_count
            try_count = try_count + 1
            result = tx.run("RETURN 1 as n")
            sequences.append(self.collectRecords(result))

        session.writeTransaction(work)
        session.close()
        driver.close()

        self._routingServer1.done()
        self._routingServer2.done()
        self._writeServer1.done()
        self._writeServer2.done()
        self._writeServer3.done()
        self.assertEqual([[]], sequences)
        self.assertEqual(3, try_count)

    def test_should_use_initial_router_for_discovery_when_others_unavailable(self):
        # TODO add support and remove this block
<<<<<<< HEAD
        if get_driver_name() in ['go', 'dotnet']:
=======
        if get_driver_name() in ['dotnet', 'go', 'javascript']:
            self.skipTest("needs ROUTE bookmark list support")
        if get_driver_name() in ['python', 'javascript', 'go', 'dotnet']:
>>>>>>> d8eeaadb
            self.skipTest("verifyConnectivity not implemented in backend")
        driver = Driver(self._backend, self._uri, self._auth, self._userAgent)
        self._routingServer1.start(script=self.router_script_with_another_router_and_fake_reader(),
                                   vars=self.get_vars())
        self._readServer1.start(script=self.read_tx_script(), vars=self.get_vars())

        driver.verifyConnectivity()
        self._routingServer1.done()
        self._routingServer1.start(script=self.router_script_adb(), vars=self.get_vars())
        session = driver.session('r', database=self.get_db())
        sequences = []

        def work(tx):
            result = tx.run("RETURN 1 as n")
            sequences.append(self.collectRecords(result))

        session.readTransaction(work)
        session.close()
        driver.close()

        self._routingServer1.done()
        self._readServer1.done()
        self.assertEqual([[1]], sequences)

    def test_should_successfully_read_from_readable_router_using_tx_function(self):
        # TODO remove this block once all languages work
        if get_driver_name() in ['dotnet', 'go', 'javascript']:
            self.skipTest("needs ROUTE bookmark list support")
        if get_driver_name() in ['python']:
            self.skipTest("requires investigation")
        # TODO remove this block once it works
        if get_driver_name() in ['java']:
            self.skipTest("java driver uses separate connections for routing and reading, "
                          "but the stub server does not currently support this")
        driver = Driver(self._backend, self._uri, self._auth, self._userAgent)
        self._routingServer1.start(script=self.router_script_with_reader_support(), vars=self.get_vars())

        session = driver.session('r', database=self.get_db())
        sequences = []

        def work(tx):
            result = tx.run("RETURN 1 as n")
            sequences.append(self.collectRecords(result))

        session.readTransaction(work)
        session.close()
        driver.close()

        self._routingServer1.done()
        self.assertLessEqual(
            self._routingServer1.count_responses("<ACCEPT>"), 2
        )
        self.assertEqual(self._routingServer1.count_requests("COMMIT"), 1)
        self.assertEqual([[1]], sequences)

    def test_should_send_empty_hello(self):
        # TODO remove this block once all languages work
<<<<<<< HEAD
=======
        if get_driver_name() in ['dotnet', 'go', 'javascript']:
            self.skipTest("needs ROUTE bookmark list support")
        if get_driver_name() in ['python']:
            self.skipTest("requires investigation")
        # TODO remove this block once it works
        if get_driver_name() in ['java']:
            self.skipTest("java driver uses separate connections for routing and reading, "
                          "but the stub server does not currently support this")
>>>>>>> d8eeaadb
        driver = Driver(self._backend, "neo4j://%s" % self._routingServer1.address, self._auth, self._userAgent)
        self._routingServer1.start(script=self.router_script_with_empty_context_and_reader_support(),
                                   vars=self.get_vars())

        session = driver.session('r', database=self.get_db())
        sequences = []

        def work(tx):
            result = tx.run("RETURN 1 as n")
            sequences.append(self.collectRecords(result))

        session.readTransaction(work)
        session.close()
        driver.close()

        self._routingServer1.done()
        self.assertEqual(self._routingServer1.count_requests("COMMIT"), 1)
        self.assertEqual([[1]], sequences)

    def test_should_serve_reads_and_fail_writes_when_no_writers_available(self):
        # TODO remove this block once all languages work
<<<<<<< HEAD
        if get_driver_name() in ['dotnet', 'go']:
=======
        if get_driver_name() in ['dotnet', 'go', 'javascript']:
            self.skipTest("needs ROUTE bookmark list support")
        if get_driver_name() in ['dotnet', 'python', 'go']:
>>>>>>> d8eeaadb
            self.skipTest("consume not implemented in backend or requires investigation")
        driver = Driver(self._backend, self._uri, self._auth, self._userAgent)
        self._routingServer1.start(script=self.router_script_with_empty_writers_adb(), vars=self.get_vars())
        self._routingServer2.start(script=self.router_script_with_empty_writers_adb(), vars=self.get_vars())
        self._readServer1.start(script=self.read_tx_script(), vars=self.get_vars())

        session = driver.session('w', database=self.get_db())
        sequences = []

        def work(tx):
            result = tx.run("RETURN 1 as n")
            sequences.append(self.collectRecords(result))

        session.readTransaction(work)

        failed = False
        try:
            session.run("CREATE (n {name:'Bob'})").consume()
        except types.DriverError as e:
            if get_driver_name() in ['java']:
                self.assertEqual('org.neo4j.driver.exceptions.SessionExpiredException', e.errorType)
            failed = True
        session.close()
        driver.close()

        self._routingServer1.done()
        self._routingServer2.done()
        self._readServer1.done()
        self.assertEqual([[1]], sequences)
        self.assertTrue(failed)

    def test_should_accept_routing_table_without_writers_and_then_rediscover(self):
        # TODO add support and remove this block
<<<<<<< HEAD
        if get_driver_name() in ['go', 'dotnet']:
=======
        if get_driver_name() in ['dotnet', 'go', 'javascript']:
            self.skipTest("needs ROUTE bookmark list support")
        if get_driver_name() in ['python', 'javascript', 'go', 'dotnet']:
>>>>>>> d8eeaadb
            self.skipTest("verifyConnectivity not implemented in backend")
        driver = Driver(self._backend, self._uri, self._auth, self._userAgent)
        self._routingServer1.start(script=self.router_script_with_empty_writers_any_db(), vars=self.get_vars())
        self._readServer1.start(script=self.read_tx_script_with_bookmarks(), vars=self.get_vars())
        self._writeServer1.start(script=self.write_script_with_bookmark(), vars=self.get_vars())

        driver.verifyConnectivity()
        session = driver.session('w', bookmarks=["OldBookmark"], database=self.get_db())
        sequences = []
        self._routingServer1.done()
        self._routingServer1.start(script=self.router_script_adb(), vars=self.get_vars())

        def work(tx):
            result = tx.run("RETURN 1 as n")
            sequences.append(self.collectRecords(result))

        session.readTransaction(work)
        session.run("RETURN 1 as n").consume()
        session.close()
        driver.close()

        self._routingServer1.done()
        self._readServer1.done()
        self._writeServer1.done()
        self.assertEqual([[1]], sequences)

    def test_should_accept_routing_table_with_single_router(self):
        # TODO remove this block once all languages work
<<<<<<< HEAD
        if get_driver_name() in ['go']:
=======
        if get_driver_name() in ['dotnet', 'go', 'javascript']:
            self.skipTest("needs ROUTE bookmark list support")
        if get_driver_name() in ['python', 'go']:
>>>>>>> d8eeaadb
            self.skipTest("requires investigation")
        driver = Driver(self._backend, self._uri, self._auth, self._userAgent)
        self._routingServer1.start(script=self.router_script_adb(), vars=self.get_vars())
        self._readServer1.start(script=self.read_script(), vars=self.get_vars())
        self._readServer2.start(script=self.read_script(), vars=self.get_vars())

        session = driver.session('r', database=self.get_db())
        result = session.run("RETURN 1 as n")
        sequence = self.collectRecords(result)
        session.close()
        driver.close()

        self._routingServer1.done()

        connection_count_rs1 = self._readServer1.count_responses("<ACCEPT>")
        connection_count_rs2 = self._readServer2.count_responses("<ACCEPT>")
        self.assertEqual(connection_count_rs1 + connection_count_rs2, 1)
        if connection_count_rs1 == 1:
            self._readServer1.done()
            self._readServer2.stop()
        else:
            self._readServer1.stop()
            self._readServer2.done()
        self.assertEqual([1], sequence)

    def test_should_successfully_send_multiple_bookmarks(self):
        # TODO remove this block once all languages work
        if get_driver_name() in ['dotnet', 'go', 'javascript']:
            self.skipTest("needs ROUTE bookmark list support")
        driver = Driver(self._backend, self._uri, self._auth, self._userAgent)
        self._routingServer1.start(script=self.router_script_adb(), vars=self.get_vars())
        self._writeServer1.start(script=self.write_tx_script_multiple_bookmarks(), vars=self.get_vars())

        session = driver.session('w',
                                 bookmarks=["neo4j:bookmark:v1:tx5", "neo4j:bookmark:v1:tx29", "neo4j:bookmark:v1:tx94",
                                            "neo4j:bookmark:v1:tx56",
                                            "neo4j:bookmark:v1:tx16", "neo4j:bookmark:v1:tx68"], database=self.get_db())
        tx = session.beginTransaction()
        tx.run("RETURN 1 as n")
        tx.commit()
        last_bookmarks = session.lastBookmarks()
        session.close()
        driver.close()

        self._routingServer1.done()
        self._writeServer1.done()
        self.assertEqual(["neo4j:bookmark:v1:tx95"], last_bookmarks)

    def test_should_forget_address_on_database_unavailable_error(self):
        # TODO remove this block once all languages work
<<<<<<< HEAD
        if get_driver_name() in ['dotnet', 'go']:
=======
        if get_driver_name() in ['dotnet', 'go', 'javascript']:
            self.skipTest("needs ROUTE bookmark list support")
        if get_driver_name() in ['dotnet', 'python', 'go']:
>>>>>>> d8eeaadb
            self.skipTest("requires investigation")
        driver = Driver(self._backend, self._uri, self._auth, self._userAgent)
        self._routingServer1.start(script=self.router_script_with_one_writer(), vars=self.get_vars())
        self._writeServer1.start(script=self.write_tx_script_with_database_unavailable_failure(), vars=self.get_vars())
        self._routingServer2.start(script=self.router_script_with_the_other_one_writer(), vars=self.get_vars())
        self._writeServer2.start(script=self.write_tx_script(), vars=self.get_vars())

        session = driver.session('w', database=self.get_db())
        sequences = []
        try_count = 0

        def work(tx):
            nonlocal try_count
            try_count = try_count + 1
            result = tx.run("RETURN 1 as n")
            sequences.append(self.collectRecords(result))

        session.writeTransaction(work)
        session.close()
        driver.close()

        self._routingServer1.done()
        self._routingServer2.done()
        self._writeServer1.done()
        self._writeServer2.done()
        self.assertEqual([[]], sequences)
        self.assertEqual(2, try_count)

    def test_should_use_resolver_during_rediscovery_when_existing_routers_fail(self):
        # TODO add support and remove this block
<<<<<<< HEAD
        if get_driver_name() in ['go', 'dotnet']:
=======
        if get_driver_name() in ['dotnet', 'go', 'javascript']:
            self.skipTest("needs ROUTE bookmark list support")
        if get_driver_name() in ['python', 'javascript', 'go', 'dotnet']:
>>>>>>> d8eeaadb
            self.skipTest("resolver not implemented in backend")
        resolver_invoked = False

        def resolver(address):
            nonlocal resolver_invoked
            address_tokens = address.split(':')
            if not resolver_invoked:
                resolver_invoked = True
                return [address]
            elif self._routingServer1.host == address_tokens[0] and self._routingServer1.port == int(address_tokens[1]):
                return [self._routingServer2.address]
            self.fail("unexpected")

        driver = Driver(self._backend, self._uri, self._auth, self._userAgent, resolver)
        self._routingServer1.start(script=self.router_script_with_one_reader_and_exit(), vars=self.get_vars())
        self._routingServer2.start(script=self.router_script_adb(), vars=self.get_vars())
        self._readServer1.start(script=self.read_tx_script_with_exit(), vars=self.get_vars())
        self._readServer2.start(script=self.read_tx_script(), vars=self.get_vars())

        session = driver.session('w', database=self.get_db())
        sequences = []

        def work(tx):
            result = tx.run("RETURN 1 as n")
            sequences.append(self.collectRecords(result))

        session.readTransaction(work)
        session.readTransaction(work)
        session.close()
        driver.close()

        self._routingServer1.done()
        self._routingServer2.done()
        self._readServer1.done()
        self._readServer2.done()
        self.assertEqual([[1], [1]], sequences)

    def test_should_revert_to_initial_router_if_known_router_throws_protocol_errors(self):
        # TODO add support and remove this block
<<<<<<< HEAD
        if get_driver_name() in ['go', 'dotnet']:
=======
        if get_driver_name() in ['dotnet', 'go', 'javascript']:
            self.skipTest("needs ROUTE bookmark list support")
        if get_driver_name() in ['python', 'javascript', 'go', 'dotnet']:
>>>>>>> d8eeaadb
            self.skipTest("resolver not implemented in backend")

        def resolver(address):
            self.assertEqual(self._routingServer1.address, address)
            return [self._routingServer1.address, self._routingServer3.address]

        driver = Driver(self._backend, self._uri, self._auth, self._userAgent, resolver)
        self._routingServer1.start(script=self.router_script_with_another_router_and_non_existent_reader(),
                                   vars=self.get_vars())
        self._routingServer2.start(script=self.router_script_with_empty_response(), vars=self.get_vars())
        self._routingServer3.start(script=self.router_script_adb(), vars=self.get_vars())
        self._readServer1.start(script=self.read_tx_script(), vars=self.get_vars())

        session = driver.session('r', database=self.get_db())
        sequences = []

        def work(tx):
            result = tx.run("RETURN 1 as n")
            sequences.append(self.collectRecords(result))

        session.readTransaction(work)

        session.close()
        driver.close()
        self._routingServer1.done()
        self._routingServer2.done()
        self._routingServer3.done()
        self._readServer1.done()
        self.assertEqual([[1]], sequences)

    def should_support_multi_db(self):
        return True

    def test_should_successfully_check_if_support_for_multi_db_is_available(self):
        # TODO add support and remove this block
<<<<<<< HEAD
        if get_driver_name() in ['go', 'dotnet']:
=======
        if get_driver_name() in ['dotnet', 'go', 'javascript']:
            self.skipTest("needs ROUTE bookmark list support")
        if get_driver_name() in ['python', 'javascript', 'go', 'dotnet']:
>>>>>>> d8eeaadb
            self.skipTest("supportsMultiDb not implemented in backend")

        driver = Driver(self._backend, self._uri, self._auth, self._userAgent)
        self._routingServer1.start(script=self.router_script_default_db(), vars=self.get_vars())
        self._readServer1.start(script=self.read_script(), vars=self.get_vars())

        supports_multi_db = driver.supportsMultiDB()

        driver.close()
        self._routingServer1.done()
        self.assertLessEqual(self._readServer1.count_responses("<ACCEPT>"), 1)
        self.assertEqual(self._readServer1.count_requests("RUN"), 0)
        self._readServer1.reset()
        self.assertEqual(self.should_support_multi_db(), supports_multi_db)

    def test_should_read_successfully_on_empty_discovery_result_using_session_run(self):
        # TODO add support and remove this block
<<<<<<< HEAD
        if get_driver_name() in ['go', 'dotnet']:
=======
        if get_driver_name() in ['dotnet', 'go', 'javascript']:
            self.skipTest("needs ROUTE bookmark list support")
        if get_driver_name() in ['python', 'javascript', 'go', 'dotnet']:
>>>>>>> d8eeaadb
            self.skipTest("resolver not implemented in backend")

        def resolver(address):
            return [self._routingServer1.address, self._routingServer2.address]

        driver = Driver(self._backend, self._uri, self._auth, self._userAgent, resolver)
        self._routingServer1.start(script=self.router_script_with_empty_response(), vars=self.get_vars())
        self._routingServer2.start(script=self.router_script_adb(), vars=self.get_vars())
        self._readServer1.start(script=self.read_script(), vars=self.get_vars())

        session = driver.session('r', database=self.get_db())
        result = session.run("RETURN 1 as n")
        sequence = self.collectRecords(result)
        session.close()
        driver.close()

        self._routingServer1.done()
        self._routingServer2.done()
        self._readServer1.done()
        self.assertEqual([1], sequence)

    def test_should_fail_with_routing_failure_on_db_not_found_discovery_failure(self):
        # TODO add support and remove this block
<<<<<<< HEAD
        if get_driver_name() in ['go', 'dotnet']:
=======
        if get_driver_name() in ['dotnet', 'go', 'javascript']:
            self.skipTest("needs ROUTE bookmark list support")
        if get_driver_name() in ['python', 'javascript', 'go', 'dotnet']:
>>>>>>> d8eeaadb
            self.skipTest("add code support")
        if not self.should_support_multi_db():
            return

        driver = Driver(self._backend, self._uri, self._auth, self._userAgent)
        self._routingServer1.start(script=self.router_script_with_db_not_found_failure(), vars=self.get_vars())

        session = driver.session('r', database=self.get_db())
        failed = False
        try:
            session.run("RETURN 1 as n")
        except types.DriverError as e:
            if get_driver_name() in ['java']:
                self.assertEqual('org.neo4j.driver.exceptions.FatalDiscoveryException', e.errorType)
            self.assertEqual('Neo.ClientError.Database.DatabaseNotFound', e.code)
            failed = True
        session.close()
        driver.close()

        self._routingServer1.done()
        self.assertTrue(failed)

    def test_should_read_successfully_from_reachable_db_after_trying_unreachable_db(self):
        # TODO remove this block once all languages work
<<<<<<< HEAD
        if get_driver_name() in ['go']:
=======
        if get_driver_name() in ['dotnet', 'go', 'javascript']:
            self.skipTest("needs ROUTE bookmark list support")
        if get_driver_name() in ['python', 'javascript', 'go']:
>>>>>>> d8eeaadb
            self.skipTest("requires investigation")

        driver = Driver(self._backend, self._uri, self._auth, self._userAgent)
        self._routingServer1.start(script=self.router_script_with_unreachable_db_and_adb_db(), vars=self.get_vars())
        self._readServer1.start(script=self.read_script(), vars=self.get_vars())

        session = driver.session('r', database="unreachable")
        failed_on_unreachable = False
        try:
            session.run("RETURN 1 as n")
        except types.DriverError as e:
            if get_driver_name() in ['java']:
                self.assertEqual('org.neo4j.driver.exceptions.ServiceUnavailableException', e.errorType)
            failed_on_unreachable = True
        session.close()

        session = driver.session('r', database=self.get_db())
        result = session.run("RETURN 1 as n")
        self.assertEqual(self.route_call_count(self._routingServer1), 2)
        sequence = self.collectRecords(result)
        session.close()
        driver.close()

        self._routingServer1.done()
        self._readServer1.done()
        self.assertTrue(failed_on_unreachable)
        self.assertEqual([1], sequence)

    def test_should_pass_system_bookmark_when_getting_rt_for_multi_db(self):
        pass

    def test_should_ignore_system_bookmark_when_getting_rt_for_multi_db(self):
        # TODO remove this block once all languages work
        if get_driver_name() in ['dotnet', 'go', 'javascript']:
            self.skipTest("needs ROUTE bookmark list support")
        driver = Driver(self._backend, self._uri, self._auth, self._userAgent)
        self._routingServer1.start(script=self.router_script_adb(), vars=self.get_vars())
        self._readServer1.start(script=self.read_script_with_bookmarks(), vars=self.get_vars())

        session = driver.session('r', database=self.get_db(), bookmarks=["sys:1234", "foo:5678"])
        result = session.run("RETURN 1 as n")
        sequence = self.collectRecords(result)
        last_bookmarks = session.lastBookmarks()
        session.close()
        driver.close()

        self._routingServer1.done()
        self._readServer1.done()
        self.assertEqual([1], sequence)
        self.assertEqual(["foo:6678"], last_bookmarks)

    def test_should_request_rt_from_all_initial_routers_until_successful(self):
        # TODO add support and remove this block
<<<<<<< HEAD
        if get_driver_name() in ['go', 'dotnet']:
=======
        if get_driver_name() in ['dotnet', 'go', 'javascript']:
            self.skipTest("needs ROUTE bookmark list support")
        if get_driver_name() in ['python', 'javascript', 'go', 'dotnet']:
>>>>>>> d8eeaadb
            self.skipTest("add resolvers and connection timeout support")

        resolver_call_num = 0
        domain_name_resolver_call_num = 0
        resolved_addresses = [
            "host1:%s" % self._routingServer1.port,
            "host2:%s" % self._routingServer2.port,
            "host3:%s" % self._routingServer3.port
        ]
        resolved_domain_name_addresses = [
            self._routingServer1.host,
            self._routingServer2.host,
            self._routingServer3.host
        ]

        # The resolver is used to convert the original address to multiple fake domain names.
        def resolver(address):
            nonlocal resolver_call_num
            nonlocal resolved_addresses
            self.assertEqual(0, resolver_call_num)
            self.assertEqual(self._routingServer1.address, address)
            resolver_call_num += 1
            return resolved_addresses

        # The domain name resolver is used to verify that the fake domain names are given to it
        # and to convert them to routing server addresses.
        # This resolver is expected to be called multiple times.
        # The combined use of resolver and domain name resolver allows to host multiple initial routers on a single IP.
        def domainNameResolver(name):
            nonlocal domain_name_resolver_call_num
            nonlocal resolved_addresses
            nonlocal resolved_domain_name_addresses
            if domain_name_resolver_call_num >= len(resolved_addresses):
                return [name]
            expected_name = resolved_addresses[domain_name_resolver_call_num].split(":")[0]
            self.assertEqual(expected_name, name)
            resolved_domain_name_address = resolved_domain_name_addresses[domain_name_resolver_call_num]
            domain_name_resolver_call_num += 1
            return [resolved_domain_name_address]

        driver = Driver(self._backend, self._uri, self._auth, self._userAgent, resolverFn=resolver,
                        domainNameResolverFn=domainNameResolver, connectionTimeoutMs=1000)
        self._routingServer1.start(script=self.router_script_with_unknown_failure(), vars=self.get_vars())
        # _routingServer2 is deliberately turned off
        self._routingServer3.start(script=self.router_script_adb(), vars=self.get_vars())
        self._readServer1.start(script=self.read_script(), vars=self.get_vars())

        session = driver.session('r', database=self.get_db())
        result = session.run("RETURN 1 as n")
        sequence = self.collectRecords(result)
        session.close()
        driver.close()

        self._routingServer1.done()
        self._routingServer3.done()
        self._readServer1.done()
        self.assertEqual([1], sequence)

    def test_should_successfully_acquire_rt_when_router_ip_changes(self):
        # TODO remove this block once all languages work
<<<<<<< HEAD
        if get_driver_name() in ['dotnet', 'go']:
=======
        if get_driver_name() in ['dotnet', 'go', 'javascript']:
            self.skipTest("needs ROUTE bookmark list support")
        if get_driver_name() in ['dotnet', 'go', 'python', 'javascript']:
>>>>>>> d8eeaadb
            self.skipTest("needs verifyConnectivity support")
        ip_addresses = []
        if platform == "linux":
            ip_addresses = self.get_ip_addresses()
        if len(ip_addresses) < 2:
            self.skipTest("at least 2 IP addresses are required for this test "
                          "and only linux is supported at the moment")

        router_ip_address = ip_addresses[0]

        def domain_name_resolver(ignored):
            nonlocal router_ip_address
            return [router_ip_address]

        driver = Driver(self._backend, self._uri, self._auth, self._userAgent,
                        domainNameResolverFn=domain_name_resolver)
        self._routingServer1.start(script=self.router_script_with_one_reader_and_exit(), vars=self.get_vars())

        driver.verifyConnectivity()
        self._routingServer1.done()
        router_ip_address = ip_addresses[1]
        self._routingServer1.start(script=self.router_script_with_one_reader_and_exit(), vars=self.get_vars())
        driver.verifyConnectivity()
        driver.close()

        self._routingServer1.done()


class RoutingV4(Routing):
    def router_script_adb(self):
        return """
        !: BOLT #VERSION#
        !: AUTO RESET

        !: AUTO GOODBYE
        C: HELLO {"scheme": "basic", "credentials": "c", "principal": "p", "user_agent": "007", "routing": #HELLO_ROUTINGCTX# #EXTRA_HELLO_PROPS# }
        S: SUCCESS {"server": "Neo4j/4.0.0", "connection_id": "bolt-123456789"}
        C: RUN "CALL dbms.routing.getRoutingTable($context, $database)" {"context": #ROUTINGCTX#, "database": "adb"} {"[mode]": "r", "db": "system", "[bookmarks]": "*"}
        C: PULL {"n": -1}
        S: SUCCESS {"fields": ["ttl", "servers"]}
        S: RECORD [1000, [{"addresses": ["#HOST#:9000"], "role":"ROUTE"}, {"addresses": ["#HOST#:9010", "#HOST#:9011"], "role":"READ"}, {"addresses": ["#HOST#:9020", "#HOST#:9021"], "role":"WRITE"}]]
        S: SUCCESS {"type": "r"}
        """

    def router_script_adb_multi(self):
        return """
        !: BOLT #VERSION#
        !: AUTO RESET
        !: ALLOW RESTART

        !: AUTO GOODBYE
        C: HELLO {"scheme": "basic", "credentials": "c", "principal": "p", "user_agent": "007", "routing": #HELLO_ROUTINGCTX# #EXTRA_HELLO_PROPS# }
        S: SUCCESS {"server": "Neo4j/4.0.0", "connection_id": "bolt-123456789"}
        {+
            C: RUN "CALL dbms.routing.getRoutingTable($context, $database)" {"context": #ROUTINGCTX#, "database": "adb"} {"[mode]": "r", "db": "system", "[bookmarks]": "*"}
            C: PULL {"n": -1}
            S: SUCCESS {"fields": ["ttl", "servers"]}
            S: RECORD [1000, [{"addresses": ["#HOST#:9000"], "role":"ROUTE"}, {"addresses": ["#HOST#:9010", "#HOST#:9011"], "role":"READ"}, {"addresses": ["#HOST#:9020", "#HOST#:9021"], "role":"WRITE"}]]
            S: SUCCESS {"type": "r"}
        +}
        """

    def router_script_default_db(self):
        # The first getRoutingTable variant is less verbose and preferable.
        # Since this is legacy functionality anyway, we don't enforce it.
        return """
        !: BOLT #VERSION#
        !: AUTO RESET

        !: AUTO GOODBYE
        C: HELLO {"scheme": "basic", "credentials": "c", "principal": "p", "user_agent": "007", "routing": #HELLO_ROUTINGCTX# #EXTRA_HELLO_PROPS# }
        S: SUCCESS {"server": "Neo4j/4.0.0", "connection_id": "bolt-123456789"}
        {{
            C: RUN "CALL dbms.routing.getRoutingTable($context)" {"context": #ROUTINGCTX#} {"[mode]": "r", "db": "system", "[bookmarks]": "*"}
        ----
            C: RUN "CALL dbms.routing.getRoutingTable($context, $database)" {"context": #ROUTINGCTX#, "database": null} {"[mode]": "r", "db": "system", "[bookmarks]": "*"}
        }}
        C: PULL {"n": -1}
        S: SUCCESS {"fields": ["ttl", "servers"]}
        S: RECORD [1000, [{"addresses": ["#HOST#:9000"], "role":"ROUTE"}, {"addresses": ["#HOST#:9010", "#HOST#:9011"], "role":"READ"}, {"addresses": ["#HOST#:9020", "#HOST#:9021"], "role":"WRITE"}]]
        S: SUCCESS {"type": "r"}
        """

    def router_script_connectivity_db(self):
        return """
        !: BOLT #VERSION#
        !: AUTO RESET
        !: ALLOW RESTART

        !: AUTO GOODBYE
        C: HELLO {"scheme": "basic", "credentials": "c", "principal": "p", "user_agent": "007", "routing": #HELLO_ROUTINGCTX# #EXTRA_HELLO_PROPS# }
        S: SUCCESS {"server": "Neo4j/4.0.0", "connection_id": "bolt-123456789"}
        {+
            {{
                C: RUN "CALL dbms.routing.getRoutingTable($context, $database)" {"context": #ROUTINGCTX#, "database": null} {"[mode]": "r", "db": "system", "[bookmarks]": "*"}
            ----
                C: RUN "CALL dbms.routing.getRoutingTable($context, $database)" {"context": #ROUTINGCTX#, "database": "system"} {"[mode]": "r", "db": "system", "[bookmarks]": "*"}
            ----
                C: RUN "CALL dbms.routing.getRoutingTable($context)" {"context": #ROUTINGCTX#} {"[mode]": "r", "db": "system", "[bookmarks]": "*"}
            }}
            C: PULL {"n": -1}
            S: SUCCESS {"fields": ["ttl", "servers"]}
            S: RECORD [1000, [{"addresses": ["#HOST#:9000"], "role":"ROUTE"}, {"addresses": ["#HOST#:9010", "#HOST#:9011"], "role":"READ"}, {"addresses": ["#HOST#:9020", "#HOST#:9021"], "role":"WRITE"}]]
            S: SUCCESS {"type": "r"}
        +}
        """

    def router_script_with_procedure_not_found_failure_connectivity_db(self):
        return """
        !: BOLT #VERSION#
        !: AUTO RESET

        !: AUTO GOODBYE
        C: HELLO {"scheme": "basic", "credentials": "c", "principal": "p", "user_agent": "007", "routing": #HELLO_ROUTINGCTX# #EXTRA_HELLO_PROPS# }
        S: SUCCESS {"server": "Neo4j/4.0.0", "connection_id": "bolt-123456789"}
        C: RUN "CALL dbms.routing.getRoutingTable($context, $database)" {"context": #ROUTINGCTX#, "database": "adb"} {"[mode]": "r", "db": "system", "[bookmarks]": "*"}
        C: PULL {"n": -1}
        S: FAILURE {"code": "Neo.ClientError.Procedure.ProcedureNotFound", "message": "blabla"}
        S: IGNORED
        S: <EXIT>
        """

    def router_script_with_unknown_failure(self):
        return """
        !: BOLT #VERSION#
        !: AUTO RESET

        !: AUTO GOODBYE
        C: HELLO {"scheme": "basic", "credentials": "c", "principal": "p", "user_agent": "007", "routing": #HELLO_ROUTINGCTX# #EXTRA_HELLO_PROPS# }
        S: SUCCESS {"server": "Neo4j/4.0.0", "connection_id": "bolt-123456789"}
        C: RUN "CALL dbms.routing.getRoutingTable($context, $database)" {"context": #ROUTINGCTX#, "database": "adb"} {"[mode]": "r", "db": "system", "[bookmarks]": "*"}
        C: PULL {"n": -1}
        S: FAILURE {"code": "Neo.ClientError.General.Unknown", "message": "wut!"}
        S: IGNORED
        S: <EXIT>
        """

    def router_script_with_leader_change(self):
        return """
        !: BOLT #VERSION#
        !: AUTO RESET
        !: AUTO HELLO
        !: AUTO GOODBYE

        C: RUN "CALL dbms.routing.getRoutingTable($context, $database)" {"context": #ROUTINGCTX#, "database": "adb"} {"[mode]": "r", "db": "system", "[bookmarks]": "*"}
           PULL {"n": -1}
        S: SUCCESS {"fields": ["ttl", "servers"]}
           RECORD [9223372036854775807, [{"addresses": ["#HOST#:9020"],"role": "WRITE"}, {"addresses": ["#HOST#:9006","#HOST#:9007"], "role": "READ"}, {"addresses": ["#HOST#:9000"], "role": "ROUTE"}]]
           SUCCESS {}
        C: RUN "CALL dbms.routing.getRoutingTable($context, $database)" {"context": #ROUTINGCTX#, "database": "adb"} {"[mode]": "r", "db": "system", "[bookmarks]": "*"}
           PULL {"n": -1}
        S: SUCCESS {"fields": ["ttl", "servers"]}
           RECORD [9223372036854775807, [{"addresses": ["#HOST#:9020"],"role": "WRITE"}, {"addresses": ["#HOST#:9006","#HOST#:9007"], "role": "READ"}, {"addresses": ["#HOST#:9000"], "role": "ROUTE"}]]
           SUCCESS {}
        C: RUN "CALL dbms.routing.getRoutingTable($context, $database)" {"context": #ROUTINGCTX#, "database": "adb"} {"[mode]": "r", "db": "system", "[bookmarks]": "*"}
           PULL {"n": -1}
        S: SUCCESS {"fields": ["ttl", "servers"]}
           RECORD [9223372036854775807, [{"addresses": [],"role": "WRITE"}, {"addresses": ["#HOST#:9006","#HOST#:9007"], "role": "READ"}, {"addresses": ["#HOST#:9000"], "role": "ROUTE"}]]
           SUCCESS {}
        C: RUN "CALL dbms.routing.getRoutingTable($context, $database)" {"context": #ROUTINGCTX#, "database": "adb"} {"[mode]": "r", "db": "system", "[bookmarks]": "*"}
           PULL {"n": -1}
        S: SUCCESS {"fields": ["ttl", "servers"]}
           RECORD [9223372036854775807, [{"addresses": ["#HOST#:9021"],"role": "WRITE"}, {"addresses": ["#HOST#:9006","#HOST#:9007"], "role": "READ"}, {"addresses": ["#HOST#:9000"], "role": "ROUTE"}]]
           SUCCESS {}
        """

    def router_script_with_another_router(self):
        return """
        !: BOLT #VERSION#
        !: AUTO RESET

        !: AUTO GOODBYE
        C: HELLO {"scheme": "basic", "credentials": "c", "principal": "p", "user_agent": "007", "routing": #HELLO_ROUTINGCTX# #EXTRA_HELLO_PROPS# }
        S: SUCCESS {"server": "Neo4j/4.0.0", "connection_id": "bolt-123456789"}
        C: RUN "CALL dbms.routing.getRoutingTable($context, $database)" {"context": #ROUTINGCTX#, "database": "adb"} {"[mode]": "r", "db": "system", "[bookmarks]": "*"}
        C: PULL {"n": -1}
        S: SUCCESS {"fields": ["ttl", "servers"]}
        S: RECORD [1000, [{"addresses": ["#HOST#:9001"], "role":"ROUTE"}, {"addresses": ["#HOST#:9010", "#HOST#:9012"], "role":"READ"}, {"addresses": ["#HOST#:9020", "#HOST#:9022"], "role":"WRITE"}]]
        S: SUCCESS {"type": "r"}
        """

    def router_script_with_reader_support(self):
        return """
        !: BOLT #VERSION#
        !: AUTO RESET
        !: ALLOW RESTART

        !: AUTO GOODBYE
        C: HELLO {"scheme": "basic", "credentials": "c", "principal": "p", "user_agent": "007", "routing": #HELLO_ROUTINGCTX# #EXTRA_HELLO_PROPS# }
        S: SUCCESS {"server": "Neo4j/4.0.0", "connection_id": "bolt-123456789"}
        {?
            C: RUN "CALL dbms.routing.getRoutingTable($context, $database)" {"context": #ROUTINGCTX#, "database": "adb"} {"[mode]": "r", "db": "system", "[bookmarks]": "*"}
            C: PULL {"n": -1}
            S: SUCCESS {"fields": ["ttl", "servers"]}
            S: RECORD [1000, [{"addresses": ["#HOST#:9000"], "role":"ROUTE"}, {"addresses": ["#HOST#:9000", "#HOST#:9011"], "role":"READ"}, {"addresses": ["#HOST#:9020", "#HOST#:9021"], "role":"WRITE"}]]
            S: SUCCESS {"type": "r"}
            {?
                C: GOODBYE
                S: SUCCESS {}
                   <EXIT>
            ?}
        ?}
        C: BEGIN {"mode": "r", "db": "adb"}
        S: SUCCESS {}
        C: RUN "RETURN 1 as n" {} {}
        C: PULL {"n": 1000}
        S: SUCCESS {"fields": ["n"]}
           RECORD [1]
           SUCCESS {"type": "r"}
        C: COMMIT
        S: SUCCESS {}
           <EXIT>
        """

    def router_script_with_one_reader_and_exit(self):
        return """
        !: BOLT #VERSION#
        !: AUTO RESET

        !: AUTO GOODBYE
        C: HELLO {"scheme": "basic", "credentials": "c", "principal": "p", "user_agent": "007", "routing": #HELLO_ROUTINGCTX# #EXTRA_HELLO_PROPS# }
        S: SUCCESS {"server": "Neo4j/4.0.0", "connection_id": "bolt-123456789"}
        C: RUN "CALL dbms.routing.getRoutingTable($context, $database)" {"context": #ROUTINGCTX#, "database": "adb"} {"[mode]": "r", "db": "system"}
        C: PULL {"n": -1}
        S: SUCCESS {"fields": ["ttl", "servers"]}
        S: RECORD [1000, [{"addresses": ["#HOST#:9000"], "role":"ROUTE"}, {"addresses": ["#HOST#:9010"], "role":"READ"}, {"addresses": ["#HOST#:9020", "#HOST#:9021"], "role":"WRITE"}]]
        S: SUCCESS {"type": "r"}
           <EXIT>
        """

    def router_script_with_another_router_and_fake_reader(self):
        return """
        !: BOLT #VERSION#
        !: AUTO RESET

        !: AUTO GOODBYE
        C: HELLO {"scheme": "basic", "credentials": "c", "principal": "p", "user_agent": "007", "routing": #HELLO_ROUTINGCTX# #EXTRA_HELLO_PROPS# }
        S: SUCCESS {"server": "Neo4j/4.0.0", "connection_id": "bolt-123456789"}
        {{
            C: RUN "CALL dbms.routing.getRoutingTable($context)" {"context": #ROUTINGCTX#} {"[mode]": "r", "db": "system"}
        ----
            C: RUN "CALL dbms.routing.getRoutingTable($context, $database)" {"context": #ROUTINGCTX#, "database": null} {"[mode]": "r", "db": "system"}
        ----
            C: RUN "CALL dbms.routing.getRoutingTable($context, $database)" {"context": #ROUTINGCTX#, "database": "system"} {"[mode]": "r", "db": "system"}
        }}
        C: PULL {"n": -1}
        S: SUCCESS {"fields": ["ttl", "servers"]}
        S: RECORD [1000, [{"addresses": ["#HOST#:9001"], "role":"ROUTE"}, {"addresses": ["#HOST#:9100"], "role":"READ"}, {"addresses": ["#HOST#:9020", "#HOST#:9022"], "role":"WRITE"}]]
        S: SUCCESS {"type": "r"}
           <EXIT>
        """

    def router_script_with_empty_context_and_reader_support(self):
        return """
        !: BOLT #VERSION#
        !: AUTO RESET
        !: ALLOW RESTART

        !: AUTO GOODBYE
        C: HELLO {"scheme": "basic", "credentials": "c", "principal": "p", "user_agent": "007", "routing": {"address": "#HOST#:9000"} #EXTRA_HELLO_PROPS#}
        S: SUCCESS {"server": "Neo4j/4.0.0", "connection_id": "bolt-123456789"}
        {?
            C: RUN "CALL dbms.routing.getRoutingTable($context, $database)" {"context": {"address": "#HOST#:9000"}, "database": "adb"} {"[mode]": "r", "db": "system", "[bookmarks]": "*"}
            C: PULL {"n": -1}
            S: SUCCESS {"fields": ["ttl", "servers"]}
            S: RECORD [1000, [{"addresses": ["#HOST#:9000"], "role":"ROUTE"}, {"addresses": ["#HOST#:9000", "#HOST#:9011"], "role":"READ"}, {"addresses": ["#HOST#:9020", "#HOST#:9021"], "role":"WRITE"}]]
            S: SUCCESS {"type": "r"}
            {?
                C: GOODBYE
                S: SUCCESS {}
                   <EXIT>
            ?}
        ?}
        C: BEGIN {"mode": "r", "db": "adb"}
        S: SUCCESS {}
        C: RUN "RETURN 1 as n" {} {}
        C: PULL {"n": 1000}
        S: SUCCESS {"fields": ["n"]}
           RECORD [1]
           SUCCESS {"type": "r"}
        C: COMMIT
        S: SUCCESS {}
        """

    def router_script_with_empty_writers_adb(self):
        return """
        !: BOLT #VERSION#
        !: AUTO RESET
        !: AUTO GOODBYE

        C: HELLO {"scheme": "basic", "credentials": "c", "principal": "p", "user_agent": "007", "routing": #HELLO_ROUTINGCTX# #EXTRA_HELLO_PROPS# }
        S: SUCCESS {"server": "Neo4j/4.0.0", "connection_id": "bolt-123456789"}
        C: RUN "CALL dbms.routing.getRoutingTable($context, $database)" {"context": #ROUTINGCTX#, "database": "adb"} {"[mode]": "r", "db": "system", "[bookmarks]": "*"}
        C: PULL {"n": -1}
        S: SUCCESS {"fields": ["ttl", "servers"]}
        S: RECORD [1000, [{"addresses": ["#HOST#:9001"], "role":"ROUTE"}, {"addresses": ["#HOST#:9010", "#HOST#:9011"], "role":"READ"}, {"addresses": [], "role":"WRITE"}]]
        S: SUCCESS {"type": "r"}
        """

    def router_script_with_empty_writers_any_db(self):
        return """
        !: BOLT #VERSION#
        !: AUTO RESET
        !: AUTO GOODBYE

        C: HELLO {"scheme": "basic", "credentials": "c", "principal": "p", "user_agent": "007", "routing": #HELLO_ROUTINGCTX# #EXTRA_HELLO_PROPS# }
        S: SUCCESS {"server": "Neo4j/4.0.0", "connection_id": "bolt-123456789"}
        {{
            C: RUN "CALL dbms.routing.getRoutingTable($context)" {"context": #ROUTINGCTX#} {"[mode]": "r", "db": "system", "[bookmarks]": "*"}
        ----
            C: RUN "CALL dbms.routing.getRoutingTable($context, $database)" {"context": #ROUTINGCTX#, "database": "*"} {"[mode]": "r", "db": "system", "[bookmarks]": "*"}
        }}
        C: PULL {"n": -1}
        S: SUCCESS {"fields": ["ttl", "servers"]}
        S: RECORD [1000, [{"addresses": ["#HOST#:9001"], "role":"ROUTE"}, {"addresses": ["#HOST#:9010", "#HOST#:9011"], "role":"READ"}, {"addresses": [], "role":"WRITE"}]]
        S: SUCCESS {"type": "r"}
           <EXIT>
        """

    def router_script_with_one_writer(self):
        return """
        !: BOLT #VERSION#
        !: AUTO RESET

        !: AUTO GOODBYE
        C: HELLO {"scheme": "basic", "credentials": "c", "principal": "p", "user_agent": "007", "routing": #HELLO_ROUTINGCTX# #EXTRA_HELLO_PROPS# }
        S: SUCCESS {"server": "Neo4j/4.0.0", "connection_id": "bolt-123456789"}
        C: RUN "CALL dbms.routing.getRoutingTable($context, $database)" {"context": #ROUTINGCTX#, "database": "adb"} {"[mode]": "r", "db": "system", "[bookmarks]": "*"}
        C: PULL {"n": -1}
        S: SUCCESS {"fields": ["ttl", "servers"]}
        S: RECORD [1000, [{"addresses": ["#HOST#:9001"], "role":"ROUTE"}, {"addresses": ["#HOST#:9010", "#HOST#:9011"], "role":"READ"}, {"addresses": ["#HOST#:9020"], "role":"WRITE"}]]
        S: SUCCESS {"type": "r"}
        """

    def router_script_with_the_other_one_writer(self):
        return """
        !: BOLT #VERSION#
        !: AUTO RESET

        !: AUTO GOODBYE
        C: HELLO {"scheme": "basic", "credentials": "c", "principal": "p", "user_agent": "007", "routing": #HELLO_ROUTINGCTX# #EXTRA_HELLO_PROPS# }
        S: SUCCESS {"server": "Neo4j/4.0.0", "connection_id": "bolt-123456789"}
        C: RUN "CALL dbms.routing.getRoutingTable($context, $database)" {"context": #ROUTINGCTX#, "database": "adb"} {"[mode]": "r", "db": "system", "[bookmarks]": "*"}
        C: PULL {"n": -1}
        S: SUCCESS {"fields": ["ttl", "servers"]}
        S: RECORD [1000, [{"addresses": ["#HOST#:9001"], "role":"ROUTE"}, {"addresses": ["#HOST#:9010", "#HOST#:9011"], "role":"READ"}, {"addresses": ["#HOST#:9021"], "role":"WRITE"}]]
        S: SUCCESS {"type": "r"}
        """

    def router_script_with_another_router_and_non_existent_reader(self):
        return """
        !: BOLT #VERSION#
        !: AUTO RESET

        !: AUTO GOODBYE
        C: HELLO {"scheme": "basic", "credentials": "c", "principal": "p", "user_agent": "007", "routing": #HELLO_ROUTINGCTX# #EXTRA_HELLO_PROPS# }
        S: SUCCESS {"server": "Neo4j/4.0.0", "connection_id": "bolt-123456789"}
        C: RUN "CALL dbms.routing.getRoutingTable($context, $database)" {"context": #ROUTINGCTX#, "database": "adb"} {"[mode]": "r", "db": "system", "[bookmarks]": "*"}
        C: PULL {"n": -1}
        S: SUCCESS {"fields": ["ttl", "servers"]}
        S: RECORD [1000, [{"addresses": ["#HOST#:9001"], "role":"ROUTE"}, {"addresses": ["#HOST#:9099"], "role":"READ"}, {"addresses": ["#HOST#:9020", "#HOST#:9021"], "role":"WRITE"}]]
        S: SUCCESS {"type": "r"}
           <EXIT>
        """

    def router_script_with_empty_response(self):
        return """
        !: BOLT #VERSION#
        !: AUTO RESET

        !: AUTO GOODBYE
        C: HELLO {"scheme": "basic", "credentials": "c", "principal": "p", "user_agent": "007", "routing": #HELLO_ROUTINGCTX# #EXTRA_HELLO_PROPS# }
        S: SUCCESS {"server": "Neo4j/4.0.0", "connection_id": "bolt-123456789"}
        C: RUN "CALL dbms.routing.getRoutingTable($context, $database)" {"context": #ROUTINGCTX#, "database": "adb"} {"[mode]": "r", "db": "system", "[bookmarks]": "*"}
        C: PULL {"n": -1}
        S: SUCCESS {"fields": ["ttl", "servers"]}
        S: RECORD [1000, []]
        S: SUCCESS {"type": "r"}
        """

    def router_script_with_db_not_found_failure(self):
        return """
        !: BOLT #VERSION#
        !: AUTO RESET

        !: AUTO GOODBYE
        C: HELLO {"scheme": "basic", "credentials": "c", "principal": "p", "user_agent": "007", "routing": #HELLO_ROUTINGCTX# #EXTRA_HELLO_PROPS# }
        S: SUCCESS {"server": "Neo4j/4.0.0", "connection_id": "bolt-123456789"}
        C: RUN "CALL dbms.routing.getRoutingTable($context, $database)" {"context": #ROUTINGCTX#, "database": "adb"} {"[mode]": "r", "db": "system", "[bookmarks]": "*"}
        C: PULL {"n": -1}
        S: SUCCESS {"fields": ["ttl", "servers"]}
        S: FAILURE {"code": "Neo.ClientError.Database.DatabaseNotFound", "message": "wut!"}
        {?
            C: RESET
            S: SUCCESS {}
        ?}
        """

    def router_script_with_unreachable_db_and_adb_db(self):
        return """
        !: BOLT #VERSION#
        !: AUTO RESET
        !: ALLOW RESTART

        !: AUTO GOODBYE
        C: HELLO {"scheme": "basic", "credentials": "c", "principal": "p", "user_agent": "007", "routing": #HELLO_ROUTINGCTX# #EXTRA_HELLO_PROPS# }
        S: SUCCESS {"server": "Neo4j/4.0.0", "connection_id": "bolt-123456789"}
        {?
            C: RUN "CALL dbms.routing.getRoutingTable($context, $database)" {"context": #ROUTINGCTX#, "database": "unreachable"} {"[mode]": "r", "db": "system", "[bookmarks]": "*"}
            C: PULL {"n": -1}
            S: SUCCESS {"fields": ["ttl", "servers"]}
            S: RECORD [1000, []]
            S: SUCCESS {"type": "r"}
            {?
                C: GOODBYE
                S: SUCCESS {}
                   <EXIT>
            ?}
        ?}
        C: RUN "CALL dbms.routing.getRoutingTable($context, $database)" {"context": #ROUTINGCTX#, "database": "adb"} {"[mode]": "r", "db": "system", "[bookmarks]": "*"}
        C: PULL {"n": -1}
        S: SUCCESS {"fields": ["ttl", "servers"]}
        S: RECORD [1000, [{"addresses": ["#HOST#:9000"], "role":"ROUTE"}, {"addresses": ["#HOST#:9010", "#HOST#:9011"], "role":"READ"}, {"addresses": ["#HOST#:9020", "#HOST#:9021"], "role":"WRITE"}]]
        S: SUCCESS {"type": "r"}
        """

    def router_script_with_bookmarks(self, bookmarks_in):
        bookmarks_in = ', "bookmarks{}": %s' % json.dumps(bookmarks_in)
        return """
        !: BOLT #VERSION#
        !: AUTO RESET
        !: AUTO HELLO
        !: AUTO GOODBYE

        C: RUN "CALL dbms.routing.getRoutingTable($context, $database)" {"context": #ROUTINGCTX#, "database": "adb"} {"[mode]": "r", "db": "system"%s}
        C: PULL {"n": -1}
        S: SUCCESS {"fields": ["ttl", "servers"]}
        S: RECORD [1000, [{"addresses": ["#HOST#:9000"], "role":"ROUTE"}, {"addresses": ["#HOST#:9010", "#HOST#:9011"], "role":"READ"}, {"addresses": ["#HOST#:9020", "#HOST#:9021"], "role":"WRITE"}]]
        S: SUCCESS {"type": "r", "bookmark": "sys:2234"}
        """ % bookmarks_in

    def get_vars(self):
        host = self._routingServer1.host
        v = {
            "#VERSION#": 4.1,
            "#HOST#": host,
            "#EXTRA_HELLO_PROPS#": get_extra_hello_props(),
            "#ROUTINGCTX#": '{"address": "' + host + ':9000", "region": "china", "policy": "my_policy"}',
        }

        v["#HELLO_ROUTINGCTX#"] = v["#ROUTINGCTX#"]

        return v

    def route_call_count(self, server):
        return server.count_requests(
            'RUN "CALL dbms.routing.getRoutingTable('
        )

    # Ignore this on older protocol versions than 4.3
    def test_should_read_successfully_from_reader_using_session_run_with_default_db_driver(self):
        pass

    def test_should_send_system_bookmark_with_route(self):
        pass

    def test_should_pass_system_bookmark_when_getting_rt_for_multi_db(self):
        # passing bookmarks of the system db when fetching the routing table
        # makes sure that newly (asynchronously) created databases exist.
        # (causal consistency on database existence)
        bookmarks = ["sys:1234", "foo:5678"]

        driver = Driver(self._backend, self._uri, self._auth, self._userAgent)
        self._routingServer1.start(
            script=self.router_script_with_bookmarks(bookmarks),
            vars=self.get_vars()
        )
        self._readServer1.start(script=self.read_script_with_bookmarks(),
                                vars=self.get_vars())

        session = driver.session('r', database=self.get_db(),
                                 bookmarks=bookmarks)
        result = session.run("RETURN 1 as n")
        sequence = self.collectRecords(result)
        last_bookmarks = session.lastBookmarks()
        session.close()
        driver.close()

        self._routingServer1.done()
        self._readServer1.done()
        self.assertEqual([1], sequence)
        self.assertEqual(["foo:6678"], last_bookmarks)

    def test_should_ignore_system_bookmark_when_getting_rt_for_multi_db(self):
        pass


class RoutingV3(Routing):
    def router_script_adb(self):
        return """
        !: BOLT #VERSION#
        !: AUTO RESET
        !: AUTO GOODBYE
        !: ALLOW RESTART

        C: HELLO {"scheme": "basic", "credentials": "c", "principal": "p", "user_agent": "007" #EXTRA_HELLO_PROPS# #EXTR_HELLO_ROUTING_PROPS#}
        S: SUCCESS {"server": "Neo4j/3.5.0", "connection_id": "bolt-123456789"}
        C: RUN "CALL dbms.cluster.routing.getRoutingTable($context)" {"context": #ROUTINGCTX#} {"[mode]": "r"}
        C: PULL_ALL
        S: SUCCESS {"fields": ["ttl", "servers"]}
        S: RECORD [1000, [{"addresses": ["#HOST#:9000"], "role":"ROUTE"}, {"addresses": ["#HOST#:9010", "#HOST#:9011"], "role":"READ"}, {"addresses": ["#HOST#:9020", "#HOST#:9021"], "role":"WRITE"}]]
        S: SUCCESS {"type": "r"}
        """

    def router_script_adb_multi(self):
        return """
        !: BOLT #VERSION#
        !: AUTO RESET
        !: ALLOW RESTART

        !: AUTO GOODBYE
        C: HELLO {"scheme": "basic", "credentials": "c", "principal": "p", "user_agent": "007" #EXTRA_HELLO_PROPS# #EXTR_HELLO_ROUTING_PROPS#}
        S: SUCCESS {"server": "Neo4j/3.5.0", "connection_id": "bolt-123456789"}
        {+
            C: RUN "CALL dbms.cluster.routing.getRoutingTable($context)" {"context": #ROUTINGCTX#} {"[mode]": "r"}
            C: PULL_ALL
            S: SUCCESS {"fields": ["ttl", "servers"]}
            S: RECORD [1000, [{"addresses": ["#HOST#:9000"], "role":"ROUTE"}, {"addresses": ["#HOST#:9010", "#HOST#:9011"], "role":"READ"}, {"addresses": ["#HOST#:9020", "#HOST#:9021"], "role":"WRITE"}]]
            S: SUCCESS {"type": "r"}
        +}
        """

    def router_script_default_db(self):
        return self.router_script_adb()

    def router_script_connectivity_db(self):
        return self.router_script_adb()

    def router_script_with_two_requests_adb(self):
        return """
        !: BOLT #VERSION#
        !: AUTO RESET
        !: AUTO GOODBYE
        C: HELLO {"scheme": "basic", "credentials": "c", "principal": "p", "user_agent": "007" #EXTRA_HELLO_PROPS# #EXTR_HELLO_ROUTING_PROPS#}
        S: SUCCESS {"server": "Neo4j/3.5.0", "connection_id": "bolt-123456789"}
        C: RUN "CALL dbms.cluster.routing.getRoutingTable($context)" {"context": #ROUTINGCTX#} {"[mode]": "r"}
        C: PULL_ALL
        S: SUCCESS {"fields": ["ttl", "servers"]}
        S: RECORD [1000, [{"addresses": ["#HOST#:9000"], "role":"ROUTE"}, {"addresses": ["#HOST#:9010", "#HOST#:9011"], "role":"READ"}, {"addresses": ["#HOST#:9020"], "role":"WRITE"}]]
        S: SUCCESS {"type": "r"}
        C: RUN "CALL dbms.cluster.routing.getRoutingTable($context)" {"context": #ROUTINGCTX#} {"[mode]": "r"}
        C: PULL_ALL
        S: SUCCESS {"fields": ["ttl", "servers"]}
        S: RECORD [1000, [{"addresses": ["#HOST#:9000"], "role":"ROUTE"}, {"addresses": ["#HOST#:9010", "#HOST#:9011"], "role":"READ"}, {"addresses": ["#HOST#:9020"], "role":"WRITE"}]]
        S: SUCCESS {"type": "r"}
           <EXIT>
        """

    def router_script_with_procedure_not_found_failure_connectivity_db(self):
        return """
        !: BOLT #VERSION#
        !: AUTO RESET
        !: AUTO GOODBYE
        C: HELLO {"scheme": "basic", "credentials": "c", "principal": "p", "user_agent": "007" #EXTRA_HELLO_PROPS# #EXTR_HELLO_ROUTING_PROPS#}
        S: SUCCESS {"server": "Neo4j/3.5.0", "connection_id": "bolt-123456789"}
        C: RUN "CALL dbms.cluster.routing.getRoutingTable($context)" {"context": #ROUTINGCTX#} {"[mode]": "r"}
        C: PULL_ALL
        S: FAILURE {"code": "Neo.ClientError.Procedure.ProcedureNotFound", "message": "blabla"}
        S: IGNORED
        S: <EXIT>
        """

    def router_script_with_unknown_failure(self):
        return """
        !: BOLT #VERSION#
        !: AUTO RESET
        !: AUTO GOODBYE
        C: HELLO {"scheme": "basic", "credentials": "c", "principal": "p", "user_agent": "007" #EXTRA_HELLO_PROPS# #EXTR_HELLO_ROUTING_PROPS#}
        S: SUCCESS {"server": "Neo4j/3.5.0", "connection_id": "bolt-123456789"}
        C: RUN "CALL dbms.cluster.routing.getRoutingTable($context)" {"context": #ROUTINGCTX#} {"[mode]": "r"}
        C: PULL_ALL
        S: FAILURE {"code": "Neo.ClientError.General.Unknown", "message": "wut!"}
        S: IGNORED
        S: <EXIT>
        """

    def router_script_with_leader_change(self):
        return """
        !: BOLT #VERSION#
        !: AUTO RESET
        !: AUTO HELLO
        !: AUTO GOODBYE

        C: RUN "CALL dbms.cluster.routing.getRoutingTable($context)" {"context": #ROUTINGCTX#} {}
           PULL_ALL
        S: SUCCESS {"fields": ["ttl", "servers"]}
           RECORD [9223372036854775807, [{"addresses": ["#HOST#:9020"],"role": "WRITE"}, {"addresses": ["#HOST#:9006","#HOST#:9007"], "role": "READ"},{"addresses": ["#HOST#:9000"], "role": "ROUTE"}]]
           SUCCESS {}
        C: RUN "CALL dbms.cluster.routing.getRoutingTable($context)" {"context": #ROUTINGCTX#} {}
           PULL_ALL
        S: SUCCESS {"fields": ["ttl", "servers"]}
           RECORD [9223372036854775807, [{"addresses": ["#HOST#:9020"],"role": "WRITE"}, {"addresses": ["#HOST#:9006","#HOST#:9007"], "role": "READ"},{"addresses": ["#HOST#:9000"], "role": "ROUTE"}]]
           SUCCESS {}
        C: RUN "CALL dbms.cluster.routing.getRoutingTable($context)" {"context": #ROUTINGCTX#} {}
           PULL_ALL
        S: SUCCESS {"fields": ["ttl", "servers"]}
           RECORD [9223372036854775807, [{"addresses": [],"role": "WRITE"}, {"addresses": ["#HOST#:9006","#HOST#:9007"], "role": "READ"},{"addresses": ["#HOST#:9000"], "role": "ROUTE"}]]
           SUCCESS {}
        C: RUN "CALL dbms.cluster.routing.getRoutingTable($context)" {"context": #ROUTINGCTX#} {}
           PULL_ALL
        S: SUCCESS {"fields": ["ttl", "servers"]}
           RECORD [9223372036854775807, [{"addresses": ["#HOST#:9021"],"role": "WRITE"}, {"addresses": ["#HOST#:9006","#HOST#:9007"], "role": "READ"},{"addresses": ["#HOST#:9000"], "role": "ROUTE"}]]
           SUCCESS {}
        """

    def router_script_with_another_router(self):
        return """
        !: BOLT #VERSION#
        !: AUTO RESET
        !: AUTO GOODBYE
        C: HELLO {"scheme": "basic", "credentials": "c", "principal": "p", "user_agent": "007" #EXTRA_HELLO_PROPS# #EXTR_HELLO_ROUTING_PROPS#}
        S: SUCCESS {"server": "Neo4j/3.5.0", "connection_id": "bolt-123456789"}
        C: RUN "CALL dbms.cluster.routing.getRoutingTable($context)" {"context": #ROUTINGCTX#} {"[mode]": "r"}
        C: PULL_ALL
        S: SUCCESS {"fields": ["ttl", "servers"]}
        S: RECORD [1000, [{"addresses": ["#HOST#:9001"], "role":"ROUTE"}, {"addresses": ["#HOST#:9010", "#HOST#:9012"], "role":"READ"}, {"addresses": ["#HOST#:9020", "#HOST#:9022"], "role":"WRITE"}]]
        S: SUCCESS {"type": "r"}
        """

    def router_script_with_reader_support(self):
        return """
        !: BOLT #VERSION#
        !: AUTO RESET
        !: ALLOW RESTART

        C: HELLO {"scheme": "basic", "credentials": "c", "principal": "p", "user_agent": "007" #EXTRA_HELLO_PROPS# #EXTR_HELLO_ROUTING_PROPS#}
        S: SUCCESS {"server": "Neo4j/3.5.0", "connection_id": "bolt-123456789"}
        {?
            C: RUN "CALL dbms.cluster.routing.getRoutingTable($context)" {"context": #ROUTINGCTX#} {"[mode]": "r"}
            C: PULL_ALL
            S: SUCCESS {"fields": ["ttl", "servers"]}
            S: RECORD [1000, [{"addresses": ["#HOST#:9000"], "role":"ROUTE"}, {"addresses": ["#HOST#:9000", "#HOST#:9011"], "role":"READ"}, {"addresses": ["#HOST#:9020", "#HOST#:9021"], "role":"WRITE"}]]
            S: SUCCESS {"type": "r"}
            {?
                C: GOODBYE
                S: SUCCESS {}
                   <EXIT>
            ?}
        ?}
        C: BEGIN {"mode": "r"}
        S: SUCCESS {}
        C: RUN "RETURN 1 as n" {} {}
        C: PULL_ALL
        S: SUCCESS {"fields": ["n"]}
           RECORD [1]
           SUCCESS {"type": "r"}
        C: COMMIT
        S: SUCCESS {}
           <EXIT>
        """

    def router_script_with_another_router_and_fake_reader(self):
        return """
        !: BOLT #VERSION#
        !: AUTO RESET
        !: AUTO GOODBYE
        C: HELLO {"scheme": "basic", "credentials": "c", "principal": "p", "user_agent": "007" #EXTRA_HELLO_PROPS# #EXTR_HELLO_ROUTING_PROPS#}
        S: SUCCESS {"server": "Neo4j/3.5.0", "connection_id": "bolt-123456789"}
        C: RUN "CALL dbms.cluster.routing.getRoutingTable($context)" {"context": #ROUTINGCTX#} {"[mode]": "r"}
        C: PULL_ALL
        S: SUCCESS {"fields": ["ttl", "servers"]}
        S: RECORD [1000, [{"addresses": ["#HOST#:9001"], "role":"ROUTE"}, {"addresses": ["#HOST#:9100"], "role":"READ"}, {"addresses": ["#HOST#:9020", "#HOST#:9022"], "role":"WRITE"}]]
        S: SUCCESS {"type": "r"}
           <EXIT>
        """

    def router_script_with_one_reader_and_exit(self):
        return """
        !: BOLT #VERSION#
        !: AUTO RESET
        !: AUTO GOODBYE
        C: HELLO {"scheme": "basic", "credentials": "c", "principal": "p", "user_agent": "007" #EXTRA_HELLO_PROPS# #EXTR_HELLO_ROUTING_PROPS#}
        S: SUCCESS {"server": "Neo4j/3.5.0", "connection_id": "bolt-123456789"}
        C: RUN "CALL dbms.cluster.routing.getRoutingTable($context)" {"context": #ROUTINGCTX#} {"[mode]": "r"}
        C: PULL_ALL
        S: SUCCESS {"fields": ["ttl", "servers"]}
        S: RECORD [1000, [{"addresses": ["#HOST#:9000"], "role":"ROUTE"}, {"addresses": ["#HOST#:9010"], "role":"READ"}, {"addresses": ["#HOST#:9020", "#HOST#:9021"], "role":"WRITE"}]]
        S: SUCCESS {"type": "r"}
           <EXIT>
        """

    def router_script_with_empty_context_and_reader_support(self):
        return """
        !: BOLT #VERSION#
        !: AUTO RESET
        !: ALLOW RESTART

        C: HELLO {"scheme": "basic", "credentials": "c", "principal": "p", "user_agent": "007" #EXTRA_HELLO_PROPS# #EXTR_HELLO_ROUTING_PROPS_EMPTY_CTX#}
        S: SUCCESS {"server": "Neo4j/3.5.0", "connection_id": "bolt-123456789"}
        {?
            C: RUN "CALL dbms.cluster.routing.getRoutingTable($context)" {"context": {"address": "#HOST#:9000"}} {"[mode]": "r"}
            C: PULL_ALL
            S: SUCCESS {"fields": ["ttl", "servers"]}
            S: RECORD [1000, [{"addresses": ["#HOST#:9000"], "role":"ROUTE"}, {"addresses": ["#HOST#:9000", "#HOST#:9011"], "role":"READ"}, {"addresses": ["#HOST#:9020", "#HOST#:9021"], "role":"WRITE"}]]
            S: SUCCESS {"type": "r"}
            {?
                C: GOODBYE
                S: SUCCESS {}
                   <EXIT>
            ?}
        ?} 
        C: BEGIN {"mode": "r"}
        S: SUCCESS {}
        C: RUN "RETURN 1 as n" {} {}
        C: PULL_ALL
        S: SUCCESS {"fields": ["n"]}
           RECORD [1]
           SUCCESS {"type": "r"}
        C: COMMIT
        S: SUCCESS {}
        """

    def router_script_with_empty_writers_adb(self):
        return """
        !: BOLT #VERSION#
        !: AUTO RESET
        !: AUTO GOODBYE

        C: HELLO {"scheme": "basic", "credentials": "c", "principal": "p", "user_agent": "007" #EXTRA_HELLO_PROPS# #EXTR_HELLO_ROUTING_PROPS#}
        S: SUCCESS {"server": "Neo4j/3.5.0", "connection_id": "bolt-123456789"}
        C: RUN "CALL dbms.cluster.routing.getRoutingTable($context)" {"context": #ROUTINGCTX#} {"[mode]": "r"}
        C: PULL_ALL
        S: SUCCESS {"fields": ["ttl", "servers"]}
        S: RECORD [1000, [{"addresses": ["#HOST#:9001"], "role":"ROUTE"}, {"addresses": ["#HOST#:9010", "#HOST#:9011"], "role":"READ"}, {"addresses": [], "role":"WRITE"}]]
        S: SUCCESS {"type": "r"}
           <EXIT>
        """

    def router_script_with_empty_writers_any_db(self):
        return self.router_script_with_empty_writers_adb()

    def router_script_with_one_writer(self):
        return """
        !: BOLT #VERSION#
        !: AUTO RESET
        !: AUTO GOODBYE
        C: HELLO {"scheme": "basic", "credentials": "c", "principal": "p", "user_agent": "007" #EXTRA_HELLO_PROPS# #EXTR_HELLO_ROUTING_PROPS#}
        S: SUCCESS {"server": "Neo4j/3.5.0", "connection_id": "bolt-123456789"}
        C: RUN "CALL dbms.cluster.routing.getRoutingTable($context)" {"context": #ROUTINGCTX#} {"[mode]": "r"}
        C: PULL_ALL
        S: SUCCESS {"fields": ["ttl", "servers"]}
        S: RECORD [1000, [{"addresses": ["#HOST#:9001"], "role":"ROUTE"}, {"addresses": ["#HOST#:9010", "#HOST#:9011"], "role":"READ"}, {"addresses": ["#HOST#:9020"], "role":"WRITE"}]]
        S: SUCCESS {"type": "r"}
        """

    def router_script_with_the_other_one_writer(self):
        return """
        !: BOLT #VERSION#
        !: AUTO RESET
        !: AUTO GOODBYE
        C: HELLO {"scheme": "basic", "credentials": "c", "principal": "p", "user_agent": "007" #EXTRA_HELLO_PROPS# #EXTR_HELLO_ROUTING_PROPS#}
        S: SUCCESS {"server": "Neo4j/3.5.0", "connection_id": "bolt-123456789"}
        C: RUN "CALL dbms.cluster.routing.getRoutingTable($context)" {"context": #ROUTINGCTX#} {"[mode]": "r"}
        C: PULL_ALL
        S: SUCCESS {"fields": ["ttl", "servers"]}
        S: RECORD [1000, [{"addresses": ["#HOST#:9001"], "role":"ROUTE"}, {"addresses": ["#HOST#:9010", "#HOST#:9011"], "role":"READ"}, {"addresses": ["#HOST#:9021"], "role":"WRITE"}]]
        S: SUCCESS {"type": "r"}
        """


    def router_script_with_another_router_and_non_existent_reader(self):
        return """
        !: BOLT #VERSION#
        !: AUTO RESET
        !: AUTO GOODBYE
        C: HELLO {"scheme": "basic", "credentials": "c", "principal": "p", "user_agent": "007" #EXTRA_HELLO_PROPS# #EXTR_HELLO_ROUTING_PROPS#}
        S: SUCCESS {"server": "Neo4j/3.5.0", "connection_id": "bolt-123456789"}
        C: RUN "CALL dbms.cluster.routing.getRoutingTable($context)" {"context": #ROUTINGCTX#} {"[mode]": "r"}
        C: PULL_ALL
        S: SUCCESS {"fields": ["ttl", "servers"]}
        S: RECORD [1000, [{"addresses": ["#HOST#:9001"], "role":"ROUTE"}, {"addresses": ["#HOST#:9099"], "role":"READ"}, {"addresses": ["#HOST#:9020", "#HOST#:9021"], "role":"WRITE"}]]
        S: SUCCESS {"type": "r"}
           <EXIT>
        """

    def router_script_with_empty_response(self):
        return """
        !: BOLT #VERSION#
        !: AUTO RESET
        !: AUTO GOODBYE
        C: HELLO {"scheme": "basic", "credentials": "c", "principal": "p", "user_agent": "007" #EXTRA_HELLO_PROPS# #EXTR_HELLO_ROUTING_PROPS#}
        S: SUCCESS {"server": "Neo4j/3.5.0", "connection_id": "bolt-123456789"}
        C: RUN "CALL dbms.cluster.routing.getRoutingTable($context)" {"context": #ROUTINGCTX#} {"[mode]": "r"}
        C: PULL_ALL
        S: SUCCESS {"fields": ["ttl", "servers"]}
        S: RECORD [1000, []]
        S: SUCCESS {"type": "r"}
        """

    def router_script_with_db_not_found_failure(self):
        raise ValueError("No multi db support in V3")

    def read_script(self):
        return """
        !: BOLT #VERSION#
        !: AUTO HELLO
        !: AUTO GOODBYE
        !: AUTO RESET
        C: RUN "RETURN 1 as n" {} {"mode": "r"}
        C: PULL_ALL
        S: SUCCESS {"fields": ["n"]}
           RECORD [1]
           SUCCESS {"type": "r"}
        """

    read_script_default_db = read_script

    def read_script_with_unexpected_interruption(self):
        return """
        !: BOLT #VERSION#
        !: AUTO HELLO
        !: AUTO GOODBYE
        !: AUTO RESET
        C: RUN "RETURN 1 as n" {} {"mode": "r"}
        C: PULL_ALL
        S: <EXIT>
        """

    def read_script_with_bookmarks(self):
        return """
        !: BOLT #VERSION#
        !: AUTO HELLO
        !: AUTO GOODBYE
        !: AUTO RESET
        C: RUN "RETURN 1 as n" {} {"mode": "r", "bookmarks{}": ["sys:1234", "foo:5678"]}
        C: PULL_ALL
        S: SUCCESS {"fields": ["n"]}
           RECORD [1]
           SUCCESS {"type": "r", "bookmark": "foo:6678"}
        """

    def read_tx_script(self):
        return """
        !: BOLT #VERSION#
        !: AUTO HELLO
        !: AUTO GOODBYE
        !: AUTO RESET
        C: BEGIN {"mode": "r"}
        S: SUCCESS {}
        C: RUN "RETURN 1 as n" {} {}
        C: PULL_ALL
        S: SUCCESS {"fields": ["n"]}
           RECORD [1]
           SUCCESS {"type": "r"}
        C: COMMIT
        S: SUCCESS {}
        """

    def read_tx_script_with_bookmarks(self):
        return """
        !: BOLT #VERSION#
        !: AUTO HELLO
        !: AUTO GOODBYE
        !: AUTO RESET
        C: BEGIN {"mode": "r", "bookmarks": ["OldBookmark"]}
        S: SUCCESS {}
        C: RUN "RETURN 1 as n" {} {}
        C: PULL_ALL
        S: SUCCESS {"fields": ["n"]}
           RECORD [1]
           SUCCESS {"type": "r"}
        C: COMMIT
        S: SUCCESS {"bookmark": "NewBookmark"}
        """

    def read_tx_script_with_unexpected_interruption(self):
        return """
        !: BOLT #VERSION#
        !: AUTO HELLO
        !: AUTO GOODBYE
        !: AUTO RESET
        C: BEGIN {"mode": "r"}
        S: SUCCESS {}
        C: RUN "RETURN 1 as n" {} {}
        C: PULL_ALL
        S: <EXIT>
        """

    def write_script(self):
        return """
        !: BOLT #VERSION#
        !: AUTO HELLO
        !: AUTO GOODBYE
        !: AUTO RESET
        C: RUN "RETURN 1 as n" {} {}
        C: PULL_ALL
        S: SUCCESS {"fields": ["n"]}
           RECORD [1]
           SUCCESS {"type": "w"}
        """

    def write_script_with_unexpected_interruption(self):
        return """
        !: BOLT #VERSION#
        !: AUTO HELLO
        !: AUTO GOODBYE
        !: AUTO RESET
        C: RUN "RETURN 1 as n" {} {}
        C: PULL_ALL
        S: <EXIT>
        """

    def write_script_with_bookmark(self):
        return """
        !: BOLT #VERSION#
        !: AUTO HELLO
        !: AUTO GOODBYE
        !: AUTO RESET
        C: RUN "RETURN 1 as n" {} {"bookmarks": ["NewBookmark"]}
        C: PULL_ALL
        S: SUCCESS {"fields": ["n"]}
           RECORD [1]
           SUCCESS {"type": "w"}
        """

    def write_tx_script(self):
        return """
        !: BOLT #VERSION#
        !: AUTO HELLO
        !: AUTO GOODBYE
        !: AUTO RESET
        C: BEGIN {}
        S: SUCCESS {}
        C: RUN "RETURN 1 as n" {} {}
        C: PULL_ALL
        S: SUCCESS {"fields": ["n"]}
           SUCCESS {"type": "w"}
        C: COMMIT
        S: SUCCESS {}
        """

    def write_tx_script_with_leader_switch_and_retry(self):
        return """
        !: BOLT #VERSION#
        !: AUTO HELLO
        !: AUTO GOODBYE
        !: AUTO RESET
        C: BEGIN {}
        S: SUCCESS {}
        C: RUN "RETURN 1 as n" {} {}
        C: PULL_ALL
        S: FAILURE {"code": "Neo.ClientError.Cluster.NotALeader", "message": "blabla"}
           IGNORED
        C: BEGIN {}
        S: SUCCESS {}
        C: RUN "RETURN 1 as n" {} {}
        C: PULL_ALL
        S: SUCCESS {"fields": ["n"]}
           RECORD [1]
           SUCCESS {"type": "w"}
        C: RUN "RETURN 1 as n" {} {}
        C: PULL_ALL
        S: SUCCESS {"fields": ["n"]}
           RECORD [1]
           SUCCESS {"type": "w"}
        C: COMMIT
        S: SUCCESS {}
        """

    def write_tx_script_with_bookmarks(self):
        return """
        !: BOLT #VERSION#
        !: AUTO HELLO
        !: AUTO GOODBYE
        !: AUTO RESET
        C: BEGIN {"bookmarks": ["OldBookmark"]}
        S: SUCCESS {}
        C: RUN "RETURN 1 as n" {} {}
        C: PULL_ALL
        S: SUCCESS {"fields": ["n"]}
           SUCCESS {"type": "w"}
        C: COMMIT
        S: SUCCESS {"bookmark": "NewBookmark"}
        """

    def write_read_tx_script_with_bookmark(self):
        return """
        !: BOLT #VERSION#
        !: AUTO HELLO
        !: AUTO GOODBYE
        !: AUTO RESET
        C: BEGIN {"bookmarks": ["BookmarkA"]}
        S: SUCCESS {}
        C: RUN "CREATE (n {name:'Bob'})" {} {}
           PULL_ALL
        S: SUCCESS {}
           SUCCESS {}
        C: COMMIT
        S: SUCCESS {"bookmark": "BookmarkB"}
        C: BEGIN {"bookmarks": ["BookmarkB"]}
        S: SUCCESS {}
        C: RUN "MATCH (n) RETURN n.name AS name" {} {}
           PULL_ALL
        S: SUCCESS {"fields": ["name"]}
           RECORD ["Bob"]
           SUCCESS {}
        C: COMMIT
        S: SUCCESS {"bookmark": "BookmarkC"}
        """

    def write_tx_script_with_unexpected_interruption(self):
        return """
        !: BOLT #VERSION#
        !: AUTO HELLO
        !: AUTO GOODBYE
        !: AUTO RESET
        C: BEGIN {}
        S: SUCCESS {}
        C: RUN "RETURN 1 as n" {} {}
        C: PULL_ALL
        S: <EXIT>
        """

    def write_script_with_not_a_leader_failure(self):
        return """
        !: BOLT #VERSION#
        !: AUTO HELLO
        !: AUTO GOODBYE
        !: AUTO RESET
        C: RUN "RETURN 1 as n" {} {}
        C: PULL_ALL
        S: FAILURE {"code": "Neo.ClientError.Cluster.NotALeader", "message": "blabla"}
        S: IGNORED
        C: RESET
        S: SUCCESS {}
        """

    def write_tx_script_with_not_a_leader_failure(self):
        return """
        !: BOLT #VERSION#
        !: AUTO HELLO
        !: AUTO GOODBYE
        !: AUTO RESET
        C: BEGIN {}
        S: SUCCESS {}
        C: RUN "RETURN 1 as n" {} {}
        C: PULL_ALL
        S: FAILURE {"code": "Neo.ClientError.Cluster.NotALeader", "message": "blabla"}
        S: IGNORED
        C: RESET
        S: SUCCESS {}
        """

    def write_tx_script_with_database_unavailable_failure_on_commit(self):
        return """
        !: BOLT #VERSION#
        !: AUTO HELLO
        !: AUTO GOODBYE
        !: AUTO RESET
        C: BEGIN {}
        S: SUCCESS {}
        C: RUN "RETURN 1 as n" {} {}
        C: PULL_ALL
        S: SUCCESS {"fields": ["n"]}
           SUCCESS {"type": "w"}
        C: COMMIT
        S: FAILURE {"code": "Neo.TransientError.General.DatabaseUnavailable", "message": "Database shut down."}
        S: <EXIT>
        """

    def write_tx_script_multiple_bookmarks(self):
        return """
        !: BOLT #VERSION#
        !: AUTO HELLO
        !: AUTO GOODBYE
        !: AUTO RESET
        C: BEGIN {"bookmarks{}": ["neo4j:bookmark:v1:tx5", "neo4j:bookmark:v1:tx29", "neo4j:bookmark:v1:tx94", "neo4j:bookmark:v1:tx56", "neo4j:bookmark:v1:tx16", "neo4j:bookmark:v1:tx68"]}
        S: SUCCESS {}
        C: RUN "RETURN 1 as n" {} {}
        C: PULL_ALL
        S: SUCCESS {"fields": ["n"]}
           SUCCESS {"type": "w"}
        C: COMMIT
        S: SUCCESS {"bookmark": "neo4j:bookmark:v1:tx95"}
        """

    def write_tx_script_with_database_unavailable_failure(self):
        return """
        !: BOLT #VERSION#
        !: AUTO HELLO
        !: AUTO GOODBYE
        !: AUTO RESET
        C: BEGIN {}
        S: SUCCESS {}
        C: RUN "RETURN 1 as n" {} {}
        C: PULL_ALL
        S: FAILURE {"code": "Neo.TransientError.General.DatabaseUnavailable", "message": "Database is busy doing store copy"}
        S: IGNORED
        """

    def get_vars(self):
        host = self._routingServer1.host
        v = {
            "#VERSION#": 3,
            "#HOST#": host,
            "#ROUTINGCTX#": '{"address": "' + host + ':9000", "region": "china", "policy": "my_policy"}',
            "#EXTRA_HELLO_PROPS#": get_extra_hello_props(),
            "#EXTR_HELLO_ROUTING_PROPS#": "",
            "#EXTR_HELLO_ROUTING_PROPS_EMPTY_CTX#": ""
        }

        if get_driver_name() in ['java']:
            v["#EXTR_HELLO_ROUTING_PROPS#"] = ', "routing": ' + v['#ROUTINGCTX#']
            v["#EXTR_HELLO_ROUTING_PROPS_EMPTY_CTX#"] = ', "routing": {"address": "' + host + ':9000"}'

        return v

    def get_db(self):
        return None

    def route_call_count(self, server):
        return server.count_requests(
            'RUN "CALL dbms.cluster.routing.getRoutingTable('
        )

    def should_support_multi_db(self):
        return False

    def test_should_read_successfully_from_reachable_db_after_trying_unreachable_db(self):
        pass

    def test_should_pass_system_bookmark_when_getting_rt_for_multi_db(self):
        pass

    def test_should_send_system_bookmark_with_route(self):
        pass

class NoRouting(TestkitTestCase):
    def setUp(self):
        super().setUp()
        self._server = StubServer(9000)

    def tearDown(self):
        self._server.reset()
        super().tearDown()

    def script(self):
        return """
        !: BOLT #VERSION#
        !: AUTO RESET
        !: AUTO GOODBYE

        C: HELLO {"scheme": "basic", "credentials": "c", "principal": "p", "user_agent": "007" #ROUTING# #EXTRA_HELLO_PROPS#}
        S: SUCCESS {"server": "Neo4j/4.1.0", "connection_id": "bolt-123456789"}
        C: RUN "RETURN 1 as n" {} {"mode": "r", "db": "adb"}
        C: PULL {"n": 1000}
        S: SUCCESS {"fields": ["n"]}
           RECORD [1]
           SUCCESS {"type": "r"}
        """

    def get_vars(self):
        # TODO: '#ROUTING#' is the correct way to go (minimal data transmission)
        return {
            "#VERSION#": "4.1",
            "#EXTRA_HELLO_PROPS#": get_extra_hello_props(),
            "#ROUTING#": ', "routing": null' if get_driver_name() in ['java', 'dotnet', 'go'] else ''
        }

    # Checks that routing is disabled when URI is bolt, no routing in HELLO and
    # no call to retrieve routing table. From bolt >= 4.1 the routing context
    # is used to disable/enable server side routing.
    def test_should_read_successfully_using_session_run(self):
        # Driver is configured to talk to "routing" stub server
        uri = "bolt://%s" % self._server.address
        self._server.start(script=self.script(), vars=self.get_vars())
        driver = Driver(self._backend, uri,
                        types.AuthorizationToken(scheme="basic", principal="p",
                                                 credentials="c"),
                        userAgent="007")

        session = driver.session('r', database="adb")
        session.run("RETURN 1 as n")
        session.close()
        driver.close()

        self._server.done()<|MERGE_RESOLUTION|>--- conflicted
+++ resolved
@@ -65,10 +65,22 @@
         S: SUCCESS { "rt": { "ttl": 1000, "servers": [{"addresses": ["#HOST#:9000"], "role":"ROUTE"}, {"addresses": ["#HOST#:9010", "#HOST#:9011"], "role":"READ"}, {"addresses": ["#HOST#:9020", "#HOST#:9021"], "role":"WRITE"}]}}
         """
 
-<<<<<<< HEAD
     def router_script_adb_multi(self):
-=======
-    def router_with_bookmarks_script(self):
+        return """
+        !: BOLT #VERSION#
+        !: AUTO RESET
+        !: AUTO GOODBYE
+        !: ALLOW RESTART
+
+        C: HELLO {"scheme": "basic", "credentials": "c", "principal": "p", "user_agent": "007", "routing": #HELLO_ROUTINGCTX# #EXTRA_HELLO_PROPS#}
+        S: SUCCESS {"server": "Neo4j/4.0.0", "connection_id": "bolt-123456789"}
+        {+
+            C: ROUTE #ROUTINGCTX# [] "adb"
+            S: SUCCESS { "rt": { "ttl": 1000, "servers": [{"addresses": ["#HOST#:9000"], "role":"ROUTE"}, {"addresses": ["#HOST#:9010", "#HOST#:9011"], "role":"READ"}, {"addresses": ["#HOST#:9020", "#HOST#:9021"], "role":"WRITE"}]}}
+        +}
+        """
+
+    def router_with_bookmarks_script_adb(self):
         return """
         !: BOLT #VERSION#
         !: AUTO RESET
@@ -82,7 +94,7 @@
         S: SUCCESS { "rt": { "ttl": 1000, "servers": [{"addresses": ["#HOST#:9000"], "role":"ROUTE"}, {"addresses": ["#HOST#:9000"], "role":"READ"}, {"addresses": ["#HOST#:9020"], "role":"WRITE"}]}}
         """
 
-    def router_with_bookmarks_script_create_db(self):
+    def router_with_bookmarks_script_create_adb(self):
         return """
         !: BOLT #VERSION#
         !: AUTO RESET
@@ -105,40 +117,15 @@
            SUCCESS {"type": "r"}
         """
 
-    def router_script_with_two_requests(self):
->>>>>>> d8eeaadb
-        return """
-        !: BOLT #VERSION#
-        !: AUTO RESET
-        !: AUTO GOODBYE
-        !: ALLOW RESTART
+    def router_script_default_db(self):
+        return """
+        !: BOLT #VERSION#
+        !: AUTO RESET
+        !: AUTO GOODBYE
 
         C: HELLO {"scheme": "basic", "credentials": "c", "principal": "p", "user_agent": "007", "routing": #HELLO_ROUTINGCTX# #EXTRA_HELLO_PROPS#}
         S: SUCCESS {"server": "Neo4j/4.0.0", "connection_id": "bolt-123456789"}
-<<<<<<< HEAD
-        {+
-            C: ROUTE #ROUTINGCTX# "adb"
-            S: SUCCESS { "rt": { "ttl": 1000, "servers": [{"addresses": ["#HOST#:9000"], "role":"ROUTE"}, {"addresses": ["#HOST#:9010", "#HOST#:9011"], "role":"READ"}, {"addresses": ["#HOST#:9020", "#HOST#:9021"], "role":"WRITE"}]}}
-        +}
-=======
-        C: ROUTE #ROUTINGCTX# [] "adb"
-        S: SUCCESS { "rt": { "ttl": 1000, "servers": [{"addresses": ["#HOST#:9000"], "role":"ROUTE"}, {"addresses": ["#HOST#:9010", "#HOST#:9011"], "role":"READ"}, {"addresses": ["#HOST#:9020"], "role":"WRITE"}]}}
-        C: ROUTE #ROUTINGCTX# [] "adb"
-        S: SUCCESS { "rt": { "ttl": 1000, "servers": [{"addresses": ["#HOST#:9000"], "role":"ROUTE"}, {"addresses": ["#HOST#:9010", "#HOST#:9011"], "role":"READ"}, {"addresses": ["#HOST#:9020"], "role":"WRITE"}]}}
-           <EXIT>
->>>>>>> d8eeaadb
-        """
-
-    def router_script_default_db(self):
-        return """
-        !: BOLT #VERSION#
-        !: AUTO RESET
-        !: AUTO GOODBYE
-
-        C: HELLO {"scheme": "basic", "credentials": "c", "principal": "p", "user_agent": "007", "routing": #HELLO_ROUTINGCTX# #EXTRA_HELLO_PROPS#}
-        S: SUCCESS {"server": "Neo4j/4.0.0", "connection_id": "bolt-123456789"}
-<<<<<<< HEAD
-        C: ROUTE #ROUTINGCTX# null
+        C: ROUTE #ROUTINGCTX# [] null
         S: SUCCESS { "rt": { "ttl": 1000, "servers": [{"addresses": ["#HOST#:9000"], "role":"ROUTE"}, {"addresses": ["#HOST#:9010", "#HOST#:9011"], "role":"READ"}, {"addresses": ["#HOST#:9020", "#HOST#:9021"], "role":"WRITE"}]}}
         """
 
@@ -168,13 +155,10 @@
         C: HELLO {"scheme": "basic", "credentials": "c", "principal": "p", "user_agent": "007", "routing": #HELLO_ROUTINGCTX# #EXTRA_HELLO_PROPS#}
         S: SUCCESS {"server": "Neo4j/4.0.0", "connection_id": "bolt-123456789"}
         {{
-            C: ROUTE #ROUTINGCTX# null
+            C: ROUTE #ROUTINGCTX# [] null
         ----
-            C: ROUTE #ROUTINGCTX# "system"
+            C: ROUTE #ROUTINGCTX# [] "system"
         }}
-=======
-        C: ROUTE #ROUTINGCTX# [] "adb"
->>>>>>> d8eeaadb
         S: FAILURE {"code": "Neo.ClientError.Procedure.ProcedureNotFound", "message": "blabla"}
         S: IGNORED
         S: <EXIT>
@@ -188,11 +172,8 @@
 
         C: HELLO {"scheme": "basic", "credentials": "c", "principal": "p", "user_agent": "007", "routing": #HELLO_ROUTINGCTX# #EXTRA_HELLO_PROPS#}
         S: SUCCESS {"server": "Neo4j/4.0.0", "connection_id": "bolt-123456789"}
-<<<<<<< HEAD
-        C: ROUTE #ROUTINGCTX# "*"
-=======
+        C: ROUTE #ROUTINGCTX# [] "*"
         C: ROUTE #ROUTINGCTX# [] "adb"
->>>>>>> d8eeaadb
         S: FAILURE {"code": "Neo.ClientError.General.Unknown", "message": "wut!"}
         S: IGNORED
         S: <EXIT>
@@ -204,13 +185,8 @@
         !: AUTO RESET
         !: AUTO HELLO
         !: AUTO GOODBYE
-<<<<<<< HEAD
-
-        C: ROUTE #ROUTINGCTX# "adb"
-=======
-        
+
         C: ROUTE #ROUTINGCTX# [] "adb"
->>>>>>> d8eeaadb
         S: SUCCESS { "rt": { "ttl": 1000, "servers": [{"addresses": ["#HOST#:9020"],"role": "WRITE"}, {"addresses": ["#HOST#:9006","#HOST#:9007"], "role": "READ"}, {"addresses": ["#HOST#:9000"], "role": "ROUTE"}]}}
         C: ROUTE #ROUTINGCTX# [] "adb"
         S: SUCCESS { "rt": { "ttl": 1000, "servers": [{"addresses": ["#HOST#:9020"],"role": "WRITE"}, {"addresses": ["#HOST#:9006","#HOST#:9007"], "role": "READ"}, {"addresses": ["#HOST#:9000"], "role": "ROUTE"}]}}
@@ -220,21 +196,6 @@
         S: SUCCESS { "rt": { "ttl": 1000, "servers": [{"addresses": ["#HOST#:9021"],"role": "WRITE"}, {"addresses": ["#HOST#:9006","#HOST#:9007"], "role": "READ"}, {"addresses": ["#HOST#:9000"], "role": "ROUTE"}]}}
         """
 
-<<<<<<< HEAD
-=======
-    def router_script_default_db(self):
-        return """
-        !: BOLT #VERSION#
-        !: AUTO RESET
-        !: AUTO GOODBYE
-
-        C: HELLO {"scheme": "basic", "credentials": "c", "principal": "p", "user_agent": "007", "routing": #HELLO_ROUTINGCTX# #EXTRA_HELLO_PROPS#}
-        S: SUCCESS {"server": "Neo4j/4.0.0", "connection_id": "bolt-123456789"}
-        C: ROUTE #ROUTINGCTX# [] None
-        S: SUCCESS { "rt": { "ttl": 1000, "servers": [{"addresses": ["#HOST#:9000"], "role":"ROUTE"}, {"addresses": ["#HOST#:9010", "#HOST#:9011"], "role":"READ"}, {"addresses": ["#HOST#:9020", "#HOST#:9021"], "role":"WRITE"}]}}
-        """
-
->>>>>>> d8eeaadb
     def router_script_with_another_router(self):
         return """
         !: BOLT #VERSION#
@@ -255,9 +216,8 @@
 
         C: HELLO {"scheme": "basic", "credentials": "c", "principal": "p", "user_agent": "007", "routing": #HELLO_ROUTINGCTX# #EXTRA_HELLO_PROPS#}
         S: SUCCESS {"server": "Neo4j/4.0.0", "connection_id": "bolt-123456789"}
-<<<<<<< HEAD
         {?
-            C: ROUTE #ROUTINGCTX# "adb"
+            C: ROUTE #ROUTINGCTX# [] "adb"
             S: SUCCESS { "rt": { "ttl": 1000, "servers": [{"addresses": ["#HOST#:9000"], "role":"ROUTE"}, {"addresses": ["#HOST#:9000", "#HOST#:9011"], "role":"READ"}, {"addresses": ["#HOST#:9020", "#HOST#:9021"], "role":"WRITE"}]}}
             {?
                 C: GOODBYE
@@ -265,10 +225,6 @@
                    <EXIT>
             ?}
         ?}
-=======
-        C: ROUTE #ROUTINGCTX# [] "adb"
-        S: SUCCESS { "rt": { "ttl": 1000, "servers": [{"addresses": ["#HOST#:9000"], "role":"ROUTE"}, {"addresses": ["#HOST#:9000", "#HOST#:9011"], "role":"READ"}, {"addresses": ["#HOST#:9020", "#HOST#:9021"], "role":"WRITE"}]}}
->>>>>>> d8eeaadb
         C: BEGIN {"mode": "r", "db": "adb"}
         S: SUCCESS {}
         C: RUN "RETURN 1 as n" {} {}
@@ -302,15 +258,11 @@
 
         C: HELLO {"scheme": "basic", "credentials": "c", "principal": "p", "user_agent": "007", "routing": #HELLO_ROUTINGCTX# #EXTRA_HELLO_PROPS#}
         S: SUCCESS {"server": "Neo4j/4.0.0", "connection_id": "bolt-123456789"}
-<<<<<<< HEAD
         {{
-            C: ROUTE #ROUTINGCTX# null
+            C: ROUTE #ROUTINGCTX# [] null
         ----
-            C: ROUTE #ROUTINGCTX# "system"
+            C: ROUTE #ROUTINGCTX# [] "system"
         }}
-=======
-        C: ROUTE #ROUTINGCTX# [] "adb"
->>>>>>> d8eeaadb
         S: SUCCESS { "rt": { "ttl": 1000, "servers": [{"addresses": ["#HOST#:9001"], "role":"ROUTE"}, {"addresses": ["#HOST#:9100"], "role":"READ"}, {"addresses": ["#HOST#:9020", "#HOST#:9022"], "role":"WRITE"}]}}
            <EXIT>
         """
@@ -323,9 +275,8 @@
 
         C: HELLO {"scheme": "basic", "credentials": "c", "principal": "p", "user_agent": "007", "routing": {"address": "#HOST#:9000"} #EXTRA_HELLO_PROPS#}
         S: SUCCESS {"server": "Neo4j/4.0.0", "connection_id": "bolt-123456789"}
-<<<<<<< HEAD
         {?
-            C: ROUTE {"address": "#HOST#:9000"} "adb"
+            C: ROUTE #ROUTINGCTX# [] "adb"
             S: SUCCESS { "rt": { "ttl": 1000, "servers": [{"addresses": ["#HOST#:9000"], "role":"ROUTE"}, {"addresses": ["#HOST#:9000", "#HOST#:9011"], "role":"READ"}, {"addresses": ["#HOST#:9020", "#HOST#:9021"], "role":"WRITE"}]}}
             {?
                 C: GOODBYE
@@ -333,10 +284,6 @@
                    <EXIT>
             ?}
         ?}
-=======
-        C: ROUTE #ROUTINGCTX# [] "adb"
-        S: SUCCESS { "rt": { "ttl": 1000, "servers": [{"addresses": ["#HOST#:9000"], "role":"ROUTE"}, {"addresses": ["#HOST#:9000", "#HOST#:9011"], "role":"READ"}, {"addresses": ["#HOST#:9020", "#HOST#:9021"], "role":"WRITE"}]}}
->>>>>>> d8eeaadb
         C: BEGIN {"mode": "r", "db": "adb"}
         S: SUCCESS {}
         C: RUN "RETURN 1 as n" {} {}
@@ -356,23 +303,9 @@
 
         C: HELLO {"scheme": "basic", "credentials": "c", "principal": "p", "user_agent": "007", "routing": #HELLO_ROUTINGCTX# #EXTRA_HELLO_PROPS#}
         S: SUCCESS {"server": "Neo4j/4.0.0", "connection_id": "bolt-123456789"}
-<<<<<<< HEAD
-        C: ROUTE #ROUTINGCTX# "adb"
+        C: ROUTE #ROUTINGCTX# [] "adb"
         S: SUCCESS { "rt": { "ttl": 1000, "servers": [{"addresses": ["#HOST#:9001"], "role":"ROUTE"}, {"addresses": ["#HOST#:9010", "#HOST#:9011"], "role":"READ"}, {"addresses": [], "role":"WRITE"}]}}
            <EXIT>
-=======
-        C: ROUTE {"address": "#HOST#:9000"} [] "adb"
-        S: SUCCESS { "rt": { "ttl": 1000, "servers": [{"addresses": ["#HOST#:9000"], "role":"ROUTE"}, {"addresses": ["#HOST#:9000", "#HOST#:9011"], "role":"READ"}, {"addresses": ["#HOST#:9020", "#HOST#:9021"], "role":"WRITE"}]}}
-        C: BEGIN {"mode": "r", "db": "adb"}
-        S: SUCCESS {}
-        C: RUN "RETURN 1 as n" {} {}
-        C: PULL {"n": 1000}
-        S: SUCCESS {"fields": ["n"]}
-           RECORD [1]
-           SUCCESS {"type": "r"}
-        C: COMMIT
-        S: SUCCESS {}
->>>>>>> d8eeaadb
         """
 
     def router_script_with_empty_writers_any_db(self):
@@ -383,11 +316,7 @@
 
         C: HELLO {"scheme": "basic", "credentials": "c", "principal": "p", "user_agent": "007", "routing": #HELLO_ROUTINGCTX# #EXTRA_HELLO_PROPS#}
         S: SUCCESS {"server": "Neo4j/4.0.0", "connection_id": "bolt-123456789"}
-<<<<<<< HEAD
-        C: ROUTE #ROUTINGCTX# "*"
-=======
-        C: ROUTE #ROUTINGCTX# [] "adb"
->>>>>>> d8eeaadb
+        C: ROUTE #ROUTINGCTX# [] "*"
         S: SUCCESS { "rt": { "ttl": 1000, "servers": [{"addresses": ["#HOST#:9001"], "role":"ROUTE"}, {"addresses": ["#HOST#:9010", "#HOST#:9011"], "role":"READ"}, {"addresses": [], "role":"WRITE"}]}}
         """
 
@@ -470,9 +399,8 @@
 
         C: HELLO {"scheme": "basic", "credentials": "c", "principal": "p", "user_agent": "007", "routing": #HELLO_ROUTINGCTX# #EXTRA_HELLO_PROPS#}
         S: SUCCESS {"server": "Neo4j/4.0.0", "connection_id": "bolt-123456789"}
-<<<<<<< HEAD
         {?
-            C: ROUTE #ROUTINGCTX# "unreachable"
+            C: ROUTE #ROUTINGCTX# [] "unreachable"
             S: SUCCESS { "rt": { "ttl": 1000, "servers": []}}
             {?
                 C: GOODBYE
@@ -480,12 +408,7 @@
                    <EXIT>
             ?}
         ?}
-        C: ROUTE #ROUTINGCTX# "adb"
-=======
-        C: ROUTE #ROUTINGCTX# [] "unreachable"
-        S: SUCCESS { "rt": { "ttl": 1000, "servers": []}}
         C: ROUTE #ROUTINGCTX# [] "adb"
->>>>>>> d8eeaadb
         S: SUCCESS { "rt": { "ttl": 1000, "servers": [{"addresses": ["#HOST#:9000"], "role":"ROUTE"}, {"addresses": ["#HOST#:9010", "#HOST#:9011"], "role":"READ"}, {"addresses": ["#HOST#:9020", "#HOST#:9021"], "role":"WRITE"}]}}
         """
 
@@ -871,13 +794,9 @@
 
     def test_should_successfully_get_routing_table_with_context(self):
         # TODO remove this block once all languages work
-<<<<<<< HEAD
+        if get_driver_name() in ['dotnet', 'go', 'javascript']:
+            self.skipTest("needs ROUTE bookmark list support")
         if get_driver_name() in ['dotnet', 'go']:
-=======
-        if get_driver_name() in ['dotnet', 'go', 'javascript']:
-            self.skipTest("needs ROUTE bookmark list support")
-        if get_driver_name() in ['dotnet', 'go', 'python', 'javascript']:
->>>>>>> d8eeaadb
             self.skipTest("needs verifyConnectivity support")
         driver = Driver(self._backend, self._uri, self._auth, self._userAgent)
         self._routingServer1.start(script=self.router_script_connectivity_db(),
@@ -958,8 +877,8 @@
             self.skipTest("opens a new connection each time to get a fresh "
                           "routing table")
         driver = Driver(self._backend, self._uri, self._auth, self._userAgent)
-        self._routingServer1.start(script=self.router_with_bookmarks_script(), vars=self.get_vars())
-        self._writeServer1.start(script=self.router_with_bookmarks_script_create_db(), vars=self.get_vars())
+        self._routingServer1.start(script=self.router_with_bookmarks_script_adb(), vars=self.get_vars())
+        self._writeServer1.start(script=self.router_with_bookmarks_script_create_adb(), vars=self.get_vars())
 
         session = driver.session('w', database='system')
         tx = session.beginTransaction()
@@ -999,67 +918,11 @@
         self._readServer1.done()
         self.assertEqual([[1]], sequences)
 
-<<<<<<< HEAD
     def test_should_fail_when_reading_from_unexpectedly_interrupting_reader_using_session_run(self):
         # TODO remove this block once all languages work
+        if get_driver_name() in ['dotnet', 'go', 'javascript']:
+            self.skipTest("needs ROUTE bookmark list support")
         if get_driver_name() in ['go']:
-=======
-    def test_should_round_robin_readers_when_reading_using_session_run(self):
-        # TODO remove this block once all languages work
-        if get_driver_name() in ['dotnet', 'go', 'javascript']:
-            self.skipTest("needs ROUTE bookmark list support")
-        if get_driver_name() in ['python', 'go']:
-            self.skipTest("requires investigation")
-        driver = Driver(self._backend, self._uri, self._auth, self._userAgent)
-        self._routingServer1.start(script=self.router_script(), vars=self.get_vars())
-        self._readServer1.start(script=self.read_script(), vars=self.get_vars())
-        self._readServer2.start(script=self.read_script(), vars=self.get_vars())
-
-        sequences = []
-        for x in range(0, 2):
-            session = driver.session('r', database=self.get_db())
-            result = session.run("RETURN 1 as n")
-            sequences.append(self.collectRecords(result))
-            session.close()
-        driver.close()
-
-        self._routingServer1.done()
-        self._readServer1.done()
-        self._readServer2.done()
-        self.assertEqual([[1], [1]], sequences)
-
-    def test_should_round_robin_readers_when_reading_using_tx_run(self):
-        # TODO remove this block once all languages work
-        if get_driver_name() in ['dotnet', 'go', 'javascript']:
-            self.skipTest("needs ROUTE bookmark list support")
-        if get_driver_name() in ['python', 'go']:
-            self.skipTest("requires investigation")
-        driver = Driver(self._backend, self._uri, self._auth, self._userAgent)
-        self._routingServer1.start(script=self.router_script(), vars=self.get_vars())
-        self._readServer1.start(script=self.read_tx_script(), vars=self.get_vars())
-        self._readServer2.start(script=self.read_tx_script(), vars=self.get_vars())
-
-        sequences = []
-        for x in range(0, 2):
-            session = driver.session('r', database=self.get_db())
-            tx = session.beginTransaction()
-            result = tx.run("RETURN 1 as n")
-            sequences.append(self.collectRecords(result))
-            tx.commit()
-            session.close()
-        driver.close()
-
-        self._routingServer1.done()
-        self._readServer1.done()
-        self._readServer2.done()
-        self.assertEqual([[1], [1]], sequences)
-
-    def test_should_fail_when_reading_from_unexpectedly_interrupting_reader_using_session_run(self):
-        # TODO remove this block once all languages work
-        if get_driver_name() in ['dotnet', 'go', 'javascript']:
-            self.skipTest("needs ROUTE bookmark list support")
-        if get_driver_name() in ['python', 'javascript', 'go']:
->>>>>>> d8eeaadb
             self.skipTest("requires investigation")
         driver = Driver(self._backend, self._uri, self._auth, self._userAgent)
         self._routingServer1.start(script=self.router_script_adb(), vars=self.get_vars())
@@ -1091,13 +954,9 @@
 
     def test_should_fail_when_reading_from_unexpectedly_interrupting_reader_using_tx_run(self):
         # TODO remove this block once all languages work
-<<<<<<< HEAD
+        if get_driver_name() in ['dotnet', 'go', 'javascript']:
+            self.skipTest("needs ROUTE bookmark list support")
         if get_driver_name() in ['go']:
-=======
-        if get_driver_name() in ['dotnet', 'go', 'javascript']:
-            self.skipTest("needs ROUTE bookmark list support")
-        if get_driver_name() in ['python', 'go']:
->>>>>>> d8eeaadb
             self.skipTest("requires investigation")
         driver = Driver(self._backend, self._uri, self._auth, self._userAgent)
         self._routingServer1.start(script=self.router_script_adb(), vars=self.get_vars())
@@ -1180,13 +1039,9 @@
 
     def test_should_write_successfully_on_leader_switch_using_tx_function(self):
         # TODO remove this block once all languages work
-<<<<<<< HEAD
+        if get_driver_name() in ['dotnet', 'go', 'javascript']:
+            self.skipTest("needs ROUTE bookmark list support")
         if get_driver_name() in ['dotnet']:
-=======
-        if get_driver_name() in ['dotnet', 'go', 'javascript']:
-            self.skipTest("needs ROUTE bookmark list support")
-        if get_driver_name() in ['dotnet', 'python']:
->>>>>>> d8eeaadb
             self.skipTest("requires investigation")
         driver = Driver(self._backend, self._uri, self._auth, self._userAgent, None)
         self._routingServer1.start(script=self.router_script_adb_multi(), vars=self.get_vars())
@@ -1212,13 +1067,9 @@
 
     def test_should_retry_write_until_success_with_leader_change_using_tx_function(self):
         # TODO remove this block once all languages work
-<<<<<<< HEAD
+        if get_driver_name() in ['dotnet', 'go', 'javascript']:
+            self.skipTest("needs ROUTE bookmark list support")
         if get_driver_name() in ['dotnet', 'go']:
-=======
-        if get_driver_name() in ['dotnet', 'go', 'javascript']:
-            self.skipTest("needs ROUTE bookmark list support")
-        if get_driver_name() in ['dotnet', 'go', 'python', 'javascript']:
->>>>>>> d8eeaadb
             self.skipTest("requires investigation")
         driver = Driver(self._backend, self._uri, self._auth, self._userAgent)
         self._routingServer1.start(script=self.router_script_with_leader_change(), vars=self.get_vars())
@@ -1247,13 +1098,9 @@
 
     def test_should_retry_write_until_success_with_leader_shutdown_during_tx_using_tx_function(self):
         # TODO remove this block once all languages work
-<<<<<<< HEAD
+        if get_driver_name() in ['dotnet', 'go', 'javascript']:
+            self.skipTest("needs ROUTE bookmark list support")
         if get_driver_name() in ['dotnet', 'go']:
-=======
-        if get_driver_name() in ['dotnet', 'go', 'javascript']:
-            self.skipTest("needs ROUTE bookmark list support")
-        if get_driver_name() in ['dotnet', 'go', 'python', 'javascript']:
->>>>>>> d8eeaadb
             self.skipTest("requires investigation")
         driver = Driver(self._backend, self._uri, self._auth, self._userAgent)
         self._routingServer1.start(script=self.router_script_with_leader_change(), vars=self.get_vars())
@@ -1281,61 +1128,11 @@
         self.assertEqual([[], []], sequences)
         self.assertEqual(2, num_retries)
 
-<<<<<<< HEAD
     def test_should_fail_when_writing_on_unexpectedly_interrupting_writer_using_session_run(self):
         # TODO remove this block once all languages work
+        if get_driver_name() in ['dotnet', 'go', 'javascript']:
+            self.skipTest("needs ROUTE bookmark list support")
         if get_driver_name() in ['go']:
-=======
-    def test_should_round_robin_writers_when_writing_using_session_run(self):
-        # TODO remove this block once all languages work
-        if get_driver_name() in ['dotnet', 'go', 'javascript']:
-            self.skipTest("needs ROUTE bookmark list support")
-        if get_driver_name() in ['python', 'go']:
-            self.skipTest("requires investigation")
-        driver = Driver(self._backend, self._uri, self._auth, self._userAgent)
-        self._routingServer1.start(script=self.router_script(), vars=self.get_vars())
-        self._writeServer1.start(script=self.write_script(), vars=self.get_vars())
-        self._writeServer2.start(script=self.write_script(), vars=self.get_vars())
-
-        for x in range(0, 2):
-            session = driver.session('w', database=self.get_db())
-            session.run("RETURN 1 as n")
-            session.close()
-        driver.close()
-
-        self._routingServer1.done()
-        self._writeServer1.done()
-        self._writeServer2.done()
-
-    def test_should_round_robin_writers_when_writing_using_tx_run(self):
-        # TODO remove this block once all languages work
-        if get_driver_name() in ['dotnet', 'go', 'javascript']:
-            self.skipTest("needs ROUTE bookmark list support")
-        if get_driver_name() in ['python', 'go']:
-            self.skipTest("requires investigation")
-        driver = Driver(self._backend, self._uri, self._auth, self._userAgent)
-        self._routingServer1.start(script=self.router_script(), vars=self.get_vars())
-        self._writeServer1.start(script=self.write_tx_script(), vars=self.get_vars())
-        self._writeServer2.start(script=self.write_tx_script(), vars=self.get_vars())
-
-        for x in range(0, 2):
-            session = driver.session('w', database=self.get_db())
-            tx = session.beginTransaction()
-            tx.run("RETURN 1 as n")
-            tx.commit()
-            session.close()
-        driver.close()
-
-        self._routingServer1.done()
-        self._writeServer1.done()
-        self._writeServer2.done()
-
-    def test_should_fail_when_writing_on_unexpectedly_interrupting_writer_using_session_run(self):
-        # TODO remove this block once all languages work
-        if get_driver_name() in ['dotnet', 'go', 'javascript']:
-            self.skipTest("needs ROUTE bookmark list support")
-        if get_driver_name() in ['python', 'javascript', 'go']:
->>>>>>> d8eeaadb
             self.skipTest("requires investigation")
         driver = Driver(self._backend, self._uri, self._auth, self._userAgent)
         self._routingServer1.start(script=self.router_script_adb(), vars=self.get_vars())
@@ -1368,13 +1165,9 @@
 
     def test_should_fail_when_writing_on_unexpectedly_interrupting_writer_using_tx_run(self):
         # TODO remove this block once all languages work
-<<<<<<< HEAD
+        if get_driver_name() in ['dotnet', 'go', 'javascript']:
+            self.skipTest("needs ROUTE bookmark list support")
         if get_driver_name() in ['go']:
-=======
-        if get_driver_name() in ['dotnet', 'go', 'javascript']:
-            self.skipTest("needs ROUTE bookmark list support")
-        if get_driver_name() in ['python', 'go']:
->>>>>>> d8eeaadb
             self.skipTest("requires investigation")
         driver = Driver(self._backend, self._uri, self._auth, self._userAgent)
         self._routingServer1.start(script=self.router_script_adb(), vars=self.get_vars())
@@ -1401,13 +1194,9 @@
 
     def test_should_fail_discovery_when_router_fails_with_procedure_not_found_code(self):
         # TODO add support and remove this block
-<<<<<<< HEAD
+        if get_driver_name() in ['dotnet', 'go', 'javascript']:
+            self.skipTest("needs ROUTE bookmark list support")
         if get_driver_name() in ['go', 'dotnet']:
-=======
-        if get_driver_name() in ['dotnet', 'go', 'javascript']:
-            self.skipTest("needs ROUTE bookmark list support")
-        if get_driver_name() in ['python', 'javascript', 'go', 'dotnet']:
->>>>>>> d8eeaadb
             self.skipTest("verifyConnectivity not implemented in backend")
         driver = Driver(self._backend, self._uri, self._auth, self._userAgent)
         self._routingServer1.start(script=self.router_script_with_procedure_not_found_failure_connectivity_db(), vars=self.get_vars())
@@ -1426,13 +1215,9 @@
 
     def test_should_fail_discovery_when_router_fails_with_unknown_code(self):
         # TODO add support and remove this block
-<<<<<<< HEAD
+        if get_driver_name() in ['dotnet', 'go', 'javascript']:
+            self.skipTest("needs ROUTE bookmark list support")
         if get_driver_name() in ['go', 'dotnet']:
-=======
-        if get_driver_name() in ['dotnet', 'go', 'javascript']:
-            self.skipTest("needs ROUTE bookmark list support")
-        if get_driver_name() in ['python', 'javascript', 'go', 'dotnet']:
->>>>>>> d8eeaadb
             self.skipTest("verifyConnectivity not implemented in backend")
         driver = Driver(self._backend, self._uri, self._auth, self._userAgent)
         self._routingServer1.start(script=self.router_script_with_unknown_failure(), vars=self.get_vars())
@@ -1476,13 +1261,9 @@
 
     def test_should_fail_when_writing_without_explicit_consumption_on_writer_that_returns_not_a_leader_code(self):
         # TODO remove this block once all languages work
-<<<<<<< HEAD
+        if get_driver_name() in ['dotnet', 'go', 'javascript']:
+            self.skipTest("needs ROUTE bookmark list support")
         if get_driver_name() in ['go']:
-=======
-        if get_driver_name() in ['dotnet', 'go', 'javascript']:
-            self.skipTest("needs ROUTE bookmark list support")
-        if get_driver_name() in ['python', 'javascript', 'go']:
->>>>>>> d8eeaadb
             self.skipTest("requires investigation")
         driver = Driver(self._backend, self._uri, self._auth, self._userAgent)
         self._routingServer1.start(script=self.router_script_adb(), vars=self.get_vars())
@@ -1544,13 +1325,9 @@
     def test_should_fail_when_writing_without_explicit_consumption_on_writer_that_returns_not_a_leader_code_using_tx_run(
             self):
         # TODO remove this block once all languages work
-<<<<<<< HEAD
+        if get_driver_name() in ['dotnet', 'go', 'javascript']:
+            self.skipTest("needs ROUTE bookmark list support")
         if get_driver_name() in ['go']:
-=======
-        if get_driver_name() in ['dotnet', 'go', 'javascript']:
-            self.skipTest("needs ROUTE bookmark list support")
-        if get_driver_name() in ['python', 'go']:
->>>>>>> d8eeaadb
             self.skipTest("requires investigation")
         driver = Driver(self._backend, self._uri, self._auth, self._userAgent)
         self._routingServer1.start(script=self.router_script_adb(), vars=self.get_vars())
@@ -1618,14 +1395,9 @@
         self.assertEqual(["NewBookmark"], last_bookmarks)
 
     def test_should_pass_bookmark_from_tx_to_tx_using_tx_run(self):
-<<<<<<< HEAD
-=======
-        # TODO remove this block once all languages work
-        if get_driver_name() in ['dotnet', 'go', 'javascript']:
-            self.skipTest("needs ROUTE bookmark list support")
-        if get_driver_name() in ['javascript']:
-            self.skipTest("requires investigation")
->>>>>>> d8eeaadb
+        # TODO remove this block once all languages work
+        if get_driver_name() in ['dotnet', 'go', 'javascript']:
+            self.skipTest("needs ROUTE bookmark list support")
         driver = Driver(self._backend, self._uri, self._auth, self._userAgent)
         self._routingServer1.start(script=self.router_script_adb(), vars=self.get_vars())
         self._writeServer1.start(script=self.write_read_tx_script_with_bookmark(), vars=self.get_vars())
@@ -1651,13 +1423,9 @@
 
     def test_should_retry_read_tx_until_success(self):
         # TODO remove this block once all languages work
-<<<<<<< HEAD
+        if get_driver_name() in ['dotnet', 'go', 'javascript']:
+            self.skipTest("needs ROUTE bookmark list support")
         if get_driver_name() in ['dotnet']:
-=======
-        if get_driver_name() in ['dotnet', 'go', 'javascript']:
-            self.skipTest("needs ROUTE bookmark list support")
-        if get_driver_name() in ['dotnet', 'python']:
->>>>>>> d8eeaadb
             self.skipTest("requires investigation")
         driver = Driver(self._backend, self._uri, self._auth, self._userAgent)
         self._routingServer1.start(script=self.router_script_adb(),
@@ -1709,13 +1477,9 @@
 
     def test_should_retry_write_tx_until_success(self):
         # TODO remove this block once all languages work
-<<<<<<< HEAD
+        if get_driver_name() in ['dotnet', 'go', 'javascript']:
+            self.skipTest("needs ROUTE bookmark list support")
         if get_driver_name() in ['dotnet']:
-=======
-        if get_driver_name() in ['dotnet', 'go', 'javascript']:
-            self.skipTest("needs ROUTE bookmark list support")
-        if get_driver_name() in ['dotnet', 'python']:
->>>>>>> d8eeaadb
             self.skipTest("requires investigation")
         driver = Driver(self._backend, self._uri, self._auth, self._userAgent)
         self._routingServer1.start(script=self.router_script_adb(),
@@ -1767,13 +1531,9 @@
 
     def test_should_retry_read_tx_and_rediscovery_until_success(self):
         # TODO remove this block once all languages work
-<<<<<<< HEAD
+        if get_driver_name() in ['dotnet', 'go', 'javascript']:
+            self.skipTest("needs ROUTE bookmark list support")
         if get_driver_name() in ['dotnet', 'go']:
-=======
-        if get_driver_name() in ['dotnet', 'go', 'javascript']:
-            self.skipTest("needs ROUTE bookmark list support")
-        if get_driver_name() in ['dotnet', 'python', 'javascript', 'go']:
->>>>>>> d8eeaadb
             self.skipTest("requires investigation")
         driver = Driver(self._backend, self._uri, self._auth, self._userAgent)
         self._routingServer1.start(script=self.router_script_with_another_router(), vars=self.get_vars())
@@ -1806,13 +1566,9 @@
 
     def test_should_retry_write_tx_and_rediscovery_until_success(self):
         # TODO remove this block once all languages work
-<<<<<<< HEAD
+        if get_driver_name() in ['dotnet', 'go', 'javascript']:
+            self.skipTest("needs ROUTE bookmark list support")
         if get_driver_name() in ['dotnet', 'go']:
-=======
-        if get_driver_name() in ['dotnet', 'go', 'javascript']:
-            self.skipTest("needs ROUTE bookmark list support")
-        if get_driver_name() in ['dotnet', 'python', 'javascript', 'go']:
->>>>>>> d8eeaadb
             self.skipTest("requires investigation")
         driver = Driver(self._backend, self._uri, self._auth, self._userAgent)
         self._routingServer1.start(script=self.router_script_with_another_router(), vars=self.get_vars())
@@ -1845,13 +1601,9 @@
 
     def test_should_use_initial_router_for_discovery_when_others_unavailable(self):
         # TODO add support and remove this block
-<<<<<<< HEAD
+        if get_driver_name() in ['dotnet', 'go', 'javascript']:
+            self.skipTest("needs ROUTE bookmark list support")
         if get_driver_name() in ['go', 'dotnet']:
-=======
-        if get_driver_name() in ['dotnet', 'go', 'javascript']:
-            self.skipTest("needs ROUTE bookmark list support")
-        if get_driver_name() in ['python', 'javascript', 'go', 'dotnet']:
->>>>>>> d8eeaadb
             self.skipTest("verifyConnectivity not implemented in backend")
         driver = Driver(self._backend, self._uri, self._auth, self._userAgent)
         self._routingServer1.start(script=self.router_script_with_another_router_and_fake_reader(),
@@ -1909,17 +1661,8 @@
 
     def test_should_send_empty_hello(self):
         # TODO remove this block once all languages work
-<<<<<<< HEAD
-=======
-        if get_driver_name() in ['dotnet', 'go', 'javascript']:
-            self.skipTest("needs ROUTE bookmark list support")
-        if get_driver_name() in ['python']:
-            self.skipTest("requires investigation")
-        # TODO remove this block once it works
-        if get_driver_name() in ['java']:
-            self.skipTest("java driver uses separate connections for routing and reading, "
-                          "but the stub server does not currently support this")
->>>>>>> d8eeaadb
+        if get_driver_name() in ['dotnet', 'go', 'javascript']:
+            self.skipTest("needs ROUTE bookmark list support")
         driver = Driver(self._backend, "neo4j://%s" % self._routingServer1.address, self._auth, self._userAgent)
         self._routingServer1.start(script=self.router_script_with_empty_context_and_reader_support(),
                                    vars=self.get_vars())
@@ -1941,13 +1684,9 @@
 
     def test_should_serve_reads_and_fail_writes_when_no_writers_available(self):
         # TODO remove this block once all languages work
-<<<<<<< HEAD
+        if get_driver_name() in ['dotnet', 'go', 'javascript']:
+            self.skipTest("needs ROUTE bookmark list support")
         if get_driver_name() in ['dotnet', 'go']:
-=======
-        if get_driver_name() in ['dotnet', 'go', 'javascript']:
-            self.skipTest("needs ROUTE bookmark list support")
-        if get_driver_name() in ['dotnet', 'python', 'go']:
->>>>>>> d8eeaadb
             self.skipTest("consume not implemented in backend or requires investigation")
         driver = Driver(self._backend, self._uri, self._auth, self._userAgent)
         self._routingServer1.start(script=self.router_script_with_empty_writers_adb(), vars=self.get_vars())
@@ -1981,13 +1720,9 @@
 
     def test_should_accept_routing_table_without_writers_and_then_rediscover(self):
         # TODO add support and remove this block
-<<<<<<< HEAD
+        if get_driver_name() in ['dotnet', 'go', 'javascript']:
+            self.skipTest("needs ROUTE bookmark list support")
         if get_driver_name() in ['go', 'dotnet']:
-=======
-        if get_driver_name() in ['dotnet', 'go', 'javascript']:
-            self.skipTest("needs ROUTE bookmark list support")
-        if get_driver_name() in ['python', 'javascript', 'go', 'dotnet']:
->>>>>>> d8eeaadb
             self.skipTest("verifyConnectivity not implemented in backend")
         driver = Driver(self._backend, self._uri, self._auth, self._userAgent)
         self._routingServer1.start(script=self.router_script_with_empty_writers_any_db(), vars=self.get_vars())
@@ -2016,13 +1751,9 @@
 
     def test_should_accept_routing_table_with_single_router(self):
         # TODO remove this block once all languages work
-<<<<<<< HEAD
+        if get_driver_name() in ['dotnet', 'go', 'javascript']:
+            self.skipTest("needs ROUTE bookmark list support")
         if get_driver_name() in ['go']:
-=======
-        if get_driver_name() in ['dotnet', 'go', 'javascript']:
-            self.skipTest("needs ROUTE bookmark list support")
-        if get_driver_name() in ['python', 'go']:
->>>>>>> d8eeaadb
             self.skipTest("requires investigation")
         driver = Driver(self._backend, self._uri, self._auth, self._userAgent)
         self._routingServer1.start(script=self.router_script_adb(), vars=self.get_vars())
@@ -2073,13 +1804,9 @@
 
     def test_should_forget_address_on_database_unavailable_error(self):
         # TODO remove this block once all languages work
-<<<<<<< HEAD
+        if get_driver_name() in ['dotnet', 'go', 'javascript']:
+            self.skipTest("needs ROUTE bookmark list support")
         if get_driver_name() in ['dotnet', 'go']:
-=======
-        if get_driver_name() in ['dotnet', 'go', 'javascript']:
-            self.skipTest("needs ROUTE bookmark list support")
-        if get_driver_name() in ['dotnet', 'python', 'go']:
->>>>>>> d8eeaadb
             self.skipTest("requires investigation")
         driver = Driver(self._backend, self._uri, self._auth, self._userAgent)
         self._routingServer1.start(script=self.router_script_with_one_writer(), vars=self.get_vars())
@@ -2110,13 +1837,9 @@
 
     def test_should_use_resolver_during_rediscovery_when_existing_routers_fail(self):
         # TODO add support and remove this block
-<<<<<<< HEAD
+        if get_driver_name() in ['dotnet', 'go', 'javascript']:
+            self.skipTest("needs ROUTE bookmark list support")
         if get_driver_name() in ['go', 'dotnet']:
-=======
-        if get_driver_name() in ['dotnet', 'go', 'javascript']:
-            self.skipTest("needs ROUTE bookmark list support")
-        if get_driver_name() in ['python', 'javascript', 'go', 'dotnet']:
->>>>>>> d8eeaadb
             self.skipTest("resolver not implemented in backend")
         resolver_invoked = False
 
@@ -2156,13 +1879,9 @@
 
     def test_should_revert_to_initial_router_if_known_router_throws_protocol_errors(self):
         # TODO add support and remove this block
-<<<<<<< HEAD
+        if get_driver_name() in ['dotnet', 'go', 'javascript']:
+            self.skipTest("needs ROUTE bookmark list support")
         if get_driver_name() in ['go', 'dotnet']:
-=======
-        if get_driver_name() in ['dotnet', 'go', 'javascript']:
-            self.skipTest("needs ROUTE bookmark list support")
-        if get_driver_name() in ['python', 'javascript', 'go', 'dotnet']:
->>>>>>> d8eeaadb
             self.skipTest("resolver not implemented in backend")
 
         def resolver(address):
@@ -2198,13 +1917,9 @@
 
     def test_should_successfully_check_if_support_for_multi_db_is_available(self):
         # TODO add support and remove this block
-<<<<<<< HEAD
+        if get_driver_name() in ['dotnet', 'go', 'javascript']:
+            self.skipTest("needs ROUTE bookmark list support")
         if get_driver_name() in ['go', 'dotnet']:
-=======
-        if get_driver_name() in ['dotnet', 'go', 'javascript']:
-            self.skipTest("needs ROUTE bookmark list support")
-        if get_driver_name() in ['python', 'javascript', 'go', 'dotnet']:
->>>>>>> d8eeaadb
             self.skipTest("supportsMultiDb not implemented in backend")
 
         driver = Driver(self._backend, self._uri, self._auth, self._userAgent)
@@ -2222,13 +1937,9 @@
 
     def test_should_read_successfully_on_empty_discovery_result_using_session_run(self):
         # TODO add support and remove this block
-<<<<<<< HEAD
+        if get_driver_name() in ['dotnet', 'go', 'javascript']:
+            self.skipTest("needs ROUTE bookmark list support")
         if get_driver_name() in ['go', 'dotnet']:
-=======
-        if get_driver_name() in ['dotnet', 'go', 'javascript']:
-            self.skipTest("needs ROUTE bookmark list support")
-        if get_driver_name() in ['python', 'javascript', 'go', 'dotnet']:
->>>>>>> d8eeaadb
             self.skipTest("resolver not implemented in backend")
 
         def resolver(address):
@@ -2252,13 +1963,9 @@
 
     def test_should_fail_with_routing_failure_on_db_not_found_discovery_failure(self):
         # TODO add support and remove this block
-<<<<<<< HEAD
+        if get_driver_name() in ['dotnet', 'go', 'javascript']:
+            self.skipTest("needs ROUTE bookmark list support")
         if get_driver_name() in ['go', 'dotnet']:
-=======
-        if get_driver_name() in ['dotnet', 'go', 'javascript']:
-            self.skipTest("needs ROUTE bookmark list support")
-        if get_driver_name() in ['python', 'javascript', 'go', 'dotnet']:
->>>>>>> d8eeaadb
             self.skipTest("add code support")
         if not self.should_support_multi_db():
             return
@@ -2283,13 +1990,9 @@
 
     def test_should_read_successfully_from_reachable_db_after_trying_unreachable_db(self):
         # TODO remove this block once all languages work
-<<<<<<< HEAD
+        if get_driver_name() in ['dotnet', 'go', 'javascript']:
+            self.skipTest("needs ROUTE bookmark list support")
         if get_driver_name() in ['go']:
-=======
-        if get_driver_name() in ['dotnet', 'go', 'javascript']:
-            self.skipTest("needs ROUTE bookmark list support")
-        if get_driver_name() in ['python', 'javascript', 'go']:
->>>>>>> d8eeaadb
             self.skipTest("requires investigation")
 
         driver = Driver(self._backend, self._uri, self._auth, self._userAgent)
@@ -2343,13 +2046,9 @@
 
     def test_should_request_rt_from_all_initial_routers_until_successful(self):
         # TODO add support and remove this block
-<<<<<<< HEAD
+        if get_driver_name() in ['dotnet', 'go', 'javascript']:
+            self.skipTest("needs ROUTE bookmark list support")
         if get_driver_name() in ['go', 'dotnet']:
-=======
-        if get_driver_name() in ['dotnet', 'go', 'javascript']:
-            self.skipTest("needs ROUTE bookmark list support")
-        if get_driver_name() in ['python', 'javascript', 'go', 'dotnet']:
->>>>>>> d8eeaadb
             self.skipTest("add resolvers and connection timeout support")
 
         resolver_call_num = 0
@@ -2410,13 +2109,9 @@
 
     def test_should_successfully_acquire_rt_when_router_ip_changes(self):
         # TODO remove this block once all languages work
-<<<<<<< HEAD
+        if get_driver_name() in ['dotnet', 'go', 'javascript']:
+            self.skipTest("needs ROUTE bookmark list support")
         if get_driver_name() in ['dotnet', 'go']:
-=======
-        if get_driver_name() in ['dotnet', 'go', 'javascript']:
-            self.skipTest("needs ROUTE bookmark list support")
-        if get_driver_name() in ['dotnet', 'go', 'python', 'javascript']:
->>>>>>> d8eeaadb
             self.skipTest("needs verifyConnectivity support")
         ip_addresses = []
         if platform == "linux":
